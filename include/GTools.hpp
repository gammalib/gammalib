--- conflicted
+++ resolved
@@ -109,11 +109,7 @@
     bool                     is_notanumber(const double& x);
     bool                     contains(const std::string& str,
                                       const std::string& substring);
-<<<<<<< HEAD
-    bool                     contains(const std::vector<std::string>& strings,
-=======
     bool                     contains(const std::vector<std::string> strings,
->>>>>>> 89470207
                                       const std::string& string);
     void                     warning(const std::string& origin,
                                      const std::string& message);
