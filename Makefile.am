--- conflicted
+++ resolved
@@ -59,11 +59,7 @@
 EXTRA_DIST = README.md \
              doc/Doxyfile doc/source \
              dev/testreport.py \
-<<<<<<< HEAD
-             dev/gammalib-activate.sh dev/gammalib-deactivate.sh \
-=======
              dev/00-gammalib-activate.sh dev/01-gammalib-deactivate.sh \
->>>>>>> 821b4f5a
              dev/conda.recipe/build.sh \
              dev/conda.recipe/conda_build_config.yaml \
              dev/conda.recipe/meta.yaml.in
