--- conflicted
+++ resolved
@@ -28,7 +28,7 @@
 #ifdef HAVE_CONFIG_H
 #include <config.h>
 #endif
-#include <stdlib.h>
+//#include <stdlib.h>
 #include <iostream>
 #include <ostream>
 #include <stdexcept>
@@ -45,7 +45,6 @@
     // Set name
     name("GModel");
 
-<<<<<<< HEAD
     // Set test data directory
     std::string datadir = std::getenv("TEST_DATA");
 
@@ -62,6 +61,7 @@
     m_xml_model_point_plaw_phflux  = datadir + "/model_point_plaw_phflux.xml";
     m_xml_model_point_plaw_eflux   = datadir + "/model_point_plaw_eflux.xml";
     m_xml_model_point_eplaw        = datadir + "/model_point_eplaw.xml";
+    m_xml_model_point_einvplaw     = datadir + "/model_point_einvplaw.xml";
     m_xml_model_point_bplaw        = datadir + "/model_point_bplaw.xml";
     m_xml_model_point_supeplaw     = datadir + "/model_point_supeplaw.xml";
     m_xml_model_point_logparabola  = datadir + "/model_point_logparabola.xml";
@@ -90,31 +90,6 @@
     m_xml_legacy_point_eplaw       = datadir + "/legacy_point_eplaw.xml";
     m_xml_legacy_point_supeplaw    = datadir + "/legacy_point_supeplaw.xml";
     m_xml_legacy_point_logparabola = datadir + "/legacy_point_logparabola.xml";
-=======
-    // Set attributes
-    m_map_file                    = "data/cena_lobes_parkes.fits";
-    m_cube_file                   = "data/test_cube.fits";
-    m_xml_file                    = "data/crab.xml";
-    m_xml_model_point_const       = "data/model_point_const.xml";
-    m_xml_model_point_gauss       = "data/model_point_gauss.xml";
-    m_xml_model_point_plaw        = "data/model_point_plaw.xml";
-    m_xml_model_point_plaw2       = "data/model_point_plaw2.xml";
-    m_xml_model_point_eplaw       = "data/model_point_eplaw.xml";
-    m_xml_model_point_einvplaw    = "data/model_point_einvplaw.xml";
-    m_xml_model_point_bplaw       = "data/model_point_bplaw.xml";
-    m_xml_model_point_supeplaw    = "data/model_point_supeplaw.xml";
-    m_xml_model_point_logparabola = "data/model_point_logparabola.xml";
-    m_xml_model_point_nodes       = "data/model_point_nodes.xml";
-    m_xml_model_point_filefct     = "data/model_point_filefct.xml";
-    m_xml_model_diffuse_const     = "data/model_diffuse_const.xml";
-    m_xml_model_diffuse_cube      = "data/model_diffuse_cube.xml";
-    m_xml_model_diffuse_map       = "data/model_diffuse_map.xml";
-    m_xml_model_radial_disk       = "data/model_radial_disk.xml";
-    m_xml_model_radial_gauss      = "data/model_radial_gauss.xml";
-    m_xml_model_radial_shell      = "data/model_radial_shell.xml";
-    m_xml_model_elliptical_disk   = "data/model_elliptical_disk.xml";
-    m_xml_model_elliptical_gauss  = "data/model_elliptical_gauss.xml";
->>>>>>> 915a6d61
 
     // Append tests
     append(static_cast<pfunction>(&TestGModel::test_model_par),
@@ -145,7 +120,6 @@
            "Test spatial model XML I/O");
 
     // Append spectral model tests
-<<<<<<< HEAD
     append(static_cast<pfunction>(&TestGModel::test_const),
            "Test GModelSpectralConst");
     append(static_cast<pfunction>(&TestGModel::test_gauss),
@@ -155,9 +129,11 @@
     append(static_cast<pfunction>(&TestGModel::test_plaw_phflux),
            "Test GModelSpectralPlawPhotonFkux");
     append(static_cast<pfunction>(&TestGModel::test_plaw_eflux),
-               "Test GModelSpectralPlawEnergyFlux");
+           "Test GModelSpectralPlawEnergyFlux");
     append(static_cast<pfunction>(&TestGModel::test_eplaw),
            "Test GModelSpectralExpPlaw");
+    append(static_cast<pfunction>(&TestGModel::test_einvplaw),
+           "Test GModelSpectralExpInvPlaw");
     append(static_cast<pfunction>(&TestGModel::test_supeplaw),
            "Test GModelSpectralSuperExpPlaw");
     append(static_cast<pfunction>(&TestGModel::test_bplaw),
@@ -170,20 +146,6 @@
            "Test GModelSpectralFunc");
     append(static_cast<pfunction>(&TestGModel::test_spectral_model),
            "Test spectral model XML I/O");
-=======
-    append(static_cast<pfunction>(&TestGModel::test_const), "Test GModelSpectralConst");
-    append(static_cast<pfunction>(&TestGModel::test_gauss), "Test GModelSpectralGauss");
-    append(static_cast<pfunction>(&TestGModel::test_plaw), "Test GModelSpectralPlaw");
-    append(static_cast<pfunction>(&TestGModel::test_plaw2), "Test GModelSpectralPlaw2");
-    append(static_cast<pfunction>(&TestGModel::test_eplaw), "Test GModelSpectralExpPlaw");
-    append(static_cast<pfunction>(&TestGModel::test_einvplaw), "Test GModelSpectralExpInvPlaw");
-    append(static_cast<pfunction>(&TestGModel::test_supeplaw), "Test GModelSpectralSuperExpPlaw");
-    append(static_cast<pfunction>(&TestGModel::test_bplaw), "Test GModelSpectralBrokenPlaw");
-    append(static_cast<pfunction>(&TestGModel::test_logparabola), "Test GModelSpectralLogParabola");
-    append(static_cast<pfunction>(&TestGModel::test_nodes), "Test GModelSpectralNodes");
-    append(static_cast<pfunction>(&TestGModel::test_filefct), "Test GModelSpectralFunc");
-    append(static_cast<pfunction>(&TestGModel::test_spectral_model), "Test spectral model XML I/O");
->>>>>>> 915a6d61
 
     // Append temporal model tests
     append(static_cast<pfunction>(&TestGModel::test_temp_const),
@@ -1785,94 +1747,69 @@
 void TestGModel::test_einvplaw(void)
 {
     // Test void constructor
-    test_try("Test void constructor");
-    try {
-        GModelSpectralExpInvPlaw model;
-
-        test_assert(model.type() == "ExponentialInverseCutoffPowerLaw",
-                                    "Model type \"ExponentialInverseCutoffPowerLaw\" expected.");
-        test_try_success();
-    }
-    catch (std::exception &e) {
-        test_try_failure(e);
-    }
+    GModelSpectralExpInvPlaw model1;
+    test_value(model1.type(), "ExponentialCutoffPowerLaw", "Check type of void model");
 
     // Test value constructor
-    test_try("Test value constructor");
-    try {
-        GModelSpectralExpInvPlaw model(2.0, -2.1, GEnergy(100.0, "MeV"), 1.0e-3);
-        test_value(model.prefactor(), 2.0);
-        test_value(model.index(), -2.1);
-        test_value(model.pivot().MeV(), 100.0);
-        test_value(model.inverse_cutoff(), 1.0e-3);
-        test_try_success();
-    }
-    catch (std::exception &e) {
-        test_try_failure(e);
-    }
+    GModelSpectralExpInvPlaw model2(2.0, -2.1, GEnergy(100.0, "MeV"), 1.0e-3);
+    test_value(model2.prefactor(), 2.0);
+    test_value(model2.index(), -2.1);
+    test_value(model2.pivot().MeV(), 100.0);
+    test_value(model2.inverse_cutoff(), 1.0e-3);
+    test_value(model2.cutoff().GeV(), 1.0);
 
     // Test alternative value constructor
-        test_try("Test alternative value constructor");
-        try {
-            GModelSpectralExpInvPlaw model(2.0, -2.1, GEnergy(100.0, "MeV"), GEnergy(1.0e+3, "MeV"));
-            test_value(model.prefactor(), 2.0);
-            test_value(model.index(), -2.1);
-            test_value(model.pivot().MeV(), 100.0);
-            test_value(model.inverse_cutoff(), 1.0e-3);
-            test_try_success();
-        }
-        catch (std::exception &e) {
-            test_try_failure(e);
-        }
-
-    // Test XML constructor and value
-    test_try("Test XML constructor, value and gradients");
-    try {
-        // Test XML constructor
-        GXml                  xml(m_xml_model_point_einvplaw);
-        GXmlElement*          element = xml.element(0)->element(0)->element("spectrum", 0);
-        GModelSpectralExpInvPlaw model(*element);
-        test_value(model.size(), 4);
-        test_assert(model.type() == "ExponentialInverseCutoffPowerLaw", "Expected \"ExponentialInverseCutoffPowerLaw\"");
-        test_value(model.prefactor(), 5.7e-16);
-        test_value(model.index(), -2.48);
-        test_value(model.pivot().TeV(), 0.3);
-        test_value(model.inverse_cutoff(), 1.0e-6);
-
-        // Test prefactor method
-        model.prefactor(2.3e-16);
-        test_value(model.prefactor(), 2.3e-16);
-
-        // Test index method
-        model.index(-2.6);
-        test_value(model.index(), -2.6);
-
-        // Test pivot method
-        model.pivot(GEnergy(0.5, "TeV"));
-        test_value(model.pivot().TeV(), 0.5);
-
-        // Test cutoff parameter method
-        model.inverse_cutoff(4.2e-9);
-        test_value(model.inverse_cutoff(), 4.2e-9);
-
-        // Test operator access
-        const char* strarray[] = {"Prefactor", "Index", "PivotEnergy", "InverseCutoffEnergy"};
-        for (int i = 0; i < 4; ++i) {
-            std::string keyname(strarray[i]);
-            model[keyname].remove_range(); // To allow setting of any value
-            model[keyname].value(2.1);
-            model[keyname].error(1.9);
-            model[keyname].gradient(0.8);
-            test_value(model[keyname].value(), 2.1);
-            test_value(model[keyname].error(), 1.9);
-            test_value(model[keyname].gradient(), 0.8);
-        }
-
-        // Success if we reached this point
-        test_try_success();
-    }
-    catch (std::exception &e) {
-        test_try_failure(e);
+    GModelSpectralExpInvPlaw model3(2.0, -2.1, GEnergy(100.0, "MeV"),
+                                               GEnergy(1.0, "GeV"));
+    test_value(model3.prefactor(), 2.0);
+    test_value(model3.index(), -2.1);
+    test_value(model3.pivot().MeV(), 100.0);
+    test_value(model3.inverse_cutoff(), 1.0e-3);
+    test_value(model3.cutoff().GeV(), 1.0);
+
+    // Test XML constructor
+    GXml         xml(m_xml_model_point_einvplaw);
+    GXmlElement* element = xml.element(0)->element(0)->element("spectrum", 0);
+    GModelSpectralExpInvPlaw model4(*element);
+    test_value(model4.size(), 4);
+    test_value(model4.type(), "ExponentialCutoffPowerLaw", "Check type of model");
+    test_value(model4.prefactor(), 5.7e-16);
+    test_value(model4.index(), -2.48);
+    test_value(model4.pivot().TeV(), 0.3);
+    test_value(model4.inverse_cutoff(), 1.0e-6);
+    test_value(model4.cutoff().TeV(), 1.0);
+
+    // Test prefactor method
+    model4.prefactor(2.3e-16);
+    test_value(model4.prefactor(), 2.3e-16);
+
+    // Test index method
+    model4.index(-2.6);
+    test_value(model4.index(), -2.6);
+
+    // Test pivot method
+    model4.pivot(GEnergy(0.5, "TeV"));
+    test_value(model4.pivot().TeV(), 0.5);
+
+    // Test cutoff parameter method
+    model4.inverse_cutoff(4.2e-9);
+    test_value(model4.inverse_cutoff(), 4.2e-9);
+
+    // Test cutoff method
+    model4.cutoff(GEnergy(10.0, "TeV"));
+    test_value(model4.cutoff().TeV(), 10.0);
+
+    // Test operator access
+    const char* strarray[] = {"Prefactor", "Index", "PivotEnergy", "InverseCutoffEnergy"};
+    for (int i = 0; i < 4; ++i) {
+        std::string keyname(strarray[i]);
+        model4[keyname].remove_range(); // To allow setting of any value
+        model4[keyname].value(2.1);
+        model4[keyname].error(1.9);
+        model4[keyname].gradient(0.8);
+        test_value(model4[keyname].value(), 2.1);
+        test_value(model4[keyname].error(), 1.9);
+        test_value(model4[keyname].gradient(), 0.8);
     }
 
     // Exit test
@@ -2302,29 +2239,17 @@
 void TestGModel::test_spectral_model(void)
 {
     // Test spectral models XML interface
-<<<<<<< HEAD
     test_xml_model("GModelSpectralConst",          m_xml_model_point_const);
     test_xml_model("GModelSpectralPlaw",           m_xml_model_point_plaw);
     test_xml_model("GModelSpectralPlawPhotonFlux", m_xml_model_point_plaw_phflux);
     test_xml_model("GModelSpectralPlawEnergyFlux", m_xml_model_point_plaw_eflux);
     test_xml_model("GModelSpectralExpPaw",         m_xml_model_point_eplaw);
+    test_xml_model("GModelSpectralExpInvPaw",      m_xml_model_point_einvplaw);
     test_xml_model("GModelSpectralBrokenPlaw",     m_xml_model_point_bplaw);
     test_xml_model("GModelSpectralSuperExpPlaw",   m_xml_model_point_supeplaw);
     test_xml_model("GModelSpectralLogParabola",    m_xml_model_point_logparabola);
     test_xml_model("GModelSpectralNodes",          m_xml_model_point_nodes);
     test_xml_model("GModelSpectralFunc",           m_xml_model_point_filefct);
-=======
-    test_xml_model("GModelSpectralConst",        m_xml_model_point_const);
-    test_xml_model("GModelSpectralPlaw",         m_xml_model_point_plaw);
-    test_xml_model("GModelSpectralPlaw2",        m_xml_model_point_plaw2);
-    test_xml_model("GModelSpectralExpPaw",       m_xml_model_point_eplaw);
-    test_xml_model("GModelSpectralExpInvPaw",    m_xml_model_point_einvplaw);
-    test_xml_model("GModelSpectralBrokenPlaw",   m_xml_model_point_bplaw);
-    test_xml_model("GModelSpectralSuperExpPlaw", m_xml_model_point_supeplaw);
-    test_xml_model("GModelSpectralLogParabola",  m_xml_model_point_logparabola);
-    test_xml_model("GModelSpectralNodes",        m_xml_model_point_nodes);
-    test_xml_model("GModelSpectralFunc",         m_xml_model_point_filefct);
->>>>>>> 915a6d61
 
     // Return
     return;
