--- conflicted
+++ resolved
@@ -2,11 +2,7 @@
 
 Author(s) : Juergen Knoedlseder
 
-<<<<<<< HEAD
-1 March 2016
-=======
 24 July 2016
->>>>>>> d9d1feb1
 
 
 1. Introduction
@@ -205,7 +201,6 @@
 cone in case that the cone centre or radius have changed since the last
 computation. This speeds up the computations (#1673).
 
-<<<<<<< HEAD
 Add GModelSpatialRadialProfile class to handle arbitrary radial profiles.
 The method deals with pre-computation and normalization of the profiles,
 and implements the eval(), eval_grandients() and mc() method. The class
@@ -213,7 +208,7 @@
 radial profile for the case of a Gaussian, and also to cross-check the
 results with the GModelSpatialRadialGauss class that should return basically
 the same results (#1520).
-=======
+
 The GModelSpatialDiffuseCube::mc() method now uses a rejection method for
 simulating sky directions, which makes the MC method identical to the model
 evaluation method, using in both cases a log-log interpolation. The simulation
@@ -275,7 +270,6 @@
 By default the old model names are still supported. Support of the old model
 names can be turned off by specifying the --disable-legacy-model-names option
 to the ./configure script (#1821).
->>>>>>> d9d1feb1
 
 
 9. Numerics module
