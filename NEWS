--- conflicted
+++ resolved
@@ -1,10 +1,6 @@
 New Features and Important Changes in GammaLib 1.5.0
 
-<<<<<<< HEAD
-20 October 2017
-=======
 21 October 2017
->>>>>>> d2044be8
 
 
 1. Introduction
@@ -229,29 +225,27 @@
 
 20. CTA interface
 -----------------
-Fix a segmentation fault issue when fetching CTA events from an event list
-(#2192).
+Added GCTAOnOffObservation(GPha&, GPha&, GArf&, GRmf&) constructor to allow
+creation of an On/Off observation from On and Off spectra, an Auxiliary Response
+File and a Redistribution Matrix File (#2231).
+
+Added GCTAOnOffObservation(GObservations&) constructor that creates a stacked
+CTA On/Off observation from all On/Off observations that are found in the
+observation container (#2228).
+
+A GCTAOnOffObservation(GObservations&) constructer has been added to the
+GCTAOnOffObservation class that creates a stacked CTA On/Off observations from
+all On/Off observations that are found in the observation container (#2228).
 
 The GCTAOnOffObservation class now performs a proper response integration over
 the On and Off regions and takes into account the energy dispersion using the
 Redistribution Matrix File (#2210).
 
-<<<<<<< HEAD
-Added GCTAOnOffObservation(GObservations&) constructor that creates a stacked
-CTA On/Off observation from all On/Off observations that are found in the
-observation container (#2228).
-
-Added GCTAOnOffObservation(GPha&, GPha&, GArf&, GRmf&) constructor to allow
-creation of an On/Off observation from On and Off spectra, an Auxiliary Response
-File and a Redistribution Matrix File (#2231).
-=======
 The WSTAT statistics was added to GCTAOnOffObservation for maximum likelihood
 fitting (#2209).
 
-A GCTAOnOffObservation(GObservations&) constructer has been added to the
-GCTAOnOffObservation class that creates a stacked CTA On/Off observations from
-all On/Off observations that are found in the observation container (#2228).
->>>>>>> d2044be8
+Fix a segmentation fault issue when fetching CTA events from an event list
+(#2192).
 
 
 21. COMPTEL interface
