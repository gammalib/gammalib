--- conflicted
+++ resolved
@@ -131,13 +131,11 @@
 -----------------
 Correct the containment radius computation in GCTAPsf2D (#1876).
 
-<<<<<<< HEAD
 The GCTAResponseIrf::rspname method has been added that returns the name
 of the response function (attribute m_rspname).
-=======
+
 Do no longer interpret a CTA calibration database as a file path in the
 GCTAResponseIrf::read() method (#1969).
->>>>>>> 5fdd2ef6
 
 
 21. COMPTEL interface
