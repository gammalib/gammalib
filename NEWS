New Features and Important Changes in GammaLib 1.2.0

<<<<<<< HEAD
1 December 2016
=======
10 November 2016
>>>>>>> 2ff018b5


1. Introduction
---------------
This document briefly summarizes module by module the most important changes
made since the last release of GammaLib.


2. Public interface modifications
---------------------------------
The following classes have been added:
- GModelSpectralExpInvPlaw
- GModelSpectralPlawEnergyFlux
- GModelSpectralMultiplicative
- GModelSpectralComposite
- GModelSpatialComposite
- GVOTable
- GNdarray
- GFft
- GFftWavetable

The following classes have been removed:
- ...

The following classes have been renamed:
- GModelSpectralPlawPhotonFlux, was GModelSpectralPlaw2

The following methods have been added:
- GApplication::log_string()
- GApplication::log_value()
- GApplication::log_header1()
- GApplication::log_header2()
- GApplication::log_header3()
- GApplication::operator[](const int& index)
- GApplication::pars()
- GApplicationPar::current_value()
- GLog::is_open()
- GLog::is_empty()
- GLog::written_size()
- GSkyMap::is_empty()
- GTime::jd(const std::string& timesys)
- GTime::mjd(const std::string& timesys)
- GTime::secs(const std::string& timesys)
- GTime::days(const std::string& timesys)
- GTime::jd(const double& time, const std::string& timesys)
- GTime::mjd(const double& time, const std::string& timesys)
- GTime::secs(const double& time, const std::string& timesys)
- GTime::days(const double& time, const std::string& timesys)
- GTime::gmst()
- GTime::gast()
- GTime::lmst(const double& geolon)
- GTime::last(const double& geolon)
- GTime::now()
- GFits::publish()
- gammalib::rstrip_chars()
- GObservations::save_covmat()
- GModelSpatial::region()
- GSkyMap(const GFitsHDU&)

The following methods have been removed:
- <all classes>::eval_gradients()
  The eval_gradients() methods duplicate much of the code of the eval()
  methods. To increase the maintainability of the code, the eval_gradients()
  methods have been removed, and the computation of partial derivatives is
  now done by the eval() methods if the optional gradients argument is set
  to true.

The following methods have been renamed:
- GModelSpectralPlawPhotonFlux::flux(), was GModelSpectralPlaw2::integral()
- GLog::buffer_size(), was GLog::max_size()

The arguments for the following methods have been changed:
- GApplication::log_parameters() now has a mandatory GChatter argument
- <all classes>::eval() has now an optional gradients parameter (see above)

The return value of the following methods has been changed:
- GSkyMap::write() now returns a pointer to GFitsHDU instead of void


3. Configuration
-----------------
The Python wrappers were always removed when typing "make clean", even if
they had been shipped with the code. Now, the Python wrappers are only
removed in a "make clean" if they have been built (#1826).


4. Application module
---------------------
The GApplication::log_parameters() method now takes a mandatory GChatter
argument to enable displaying of parameters only above a given chattiness
level. This avoids a log-level check in the client code. For the same
purpose, the GApplication methods log_string(), log_value(), log_header1(),
log_header2(), and log_header3() have been introduced. There are three
variants of log_value() for strings, integers and double precision values
(#1828).

The application name and version and now conserved in a GApplication::clear()
method call and the application is properly initialised like in the call of
a constructor (#1835).

The GLog::copy_members() method simply copied the file pointer, hence after
a copy of a log instance there were two instances holding the same pointer
to the file, and as soon as one instance closes the log file the file
pointer in the second instance became invalid. This has been fixed by
duplicating the file descriptor and opening the log file in the copied
instance using the duplicated descriptor. This solves the problems (#1823).

A GLog::is_open() method has been added to assess whether a log file is
actually opened. The GLog::is_empty() method has been added to assess whether
a log file is actually empty (#1837).

The GLog::size() method now returns the actual size of the log file, including
the number of characters on disk.

The GLog::max_size() method has been renamed to GLog::buffer_size since this
is more explicit (#1837).

GApplication::pars() methods have been added to allow to retrieve or to set all
application parameters. The GApplicationPar::current_value() method has been
added to retrieve the current parameter value without querying for the parameter
(#1838).

Operators have been added to GApplication that allow the access of application
parameters by index (#1838).


5. Base module
--------------
None


6. FITS I/O Interface
---------------------
Add GFits::publish() methods that publish a FITS HDU to an Virtual Observatory
hub. If the FITS HDU is an image it will be published as a FITS image, which
table HDUs will be published as VO tables (#1231).


7. Linear algebra module
------------------------
None


8. Model module
---------------
The GModelSpectralPlaw2 class has been renamed to GModelSpectralPlawPhotonFlux
and the integral() methods were renamed to flux(). A new class
GModelSpectralPlawEnergyFlux has been added that handles integral energy
fluxes as opposed to GModelSpectralPlawPhotonFlux that handles integral
photon fluxes. Unit tests have been added for the new class (#1790).

The GModelSpectralExpInvPlaw class has been added that uses a cut-off
parameter instead of a cut-off energy for the exponentially cut-off
power law. The cut-off parameter is the inverse of the cut-off energy
(#1800).

The GModelSpectralMultiplicative class has been added that implements the
product of spectral model components as a new spectral model (#1861).

The GModelSpectralComposite and GModelSpatialComposite classes have been
added that implement composite spectral and spatial models, which are sums
of models as a new model component (#1706).

A region() method has been added to the GModelSpatial base class and all
derived classes that returns a pointer to a sky region that bounds the
spatial model. For the moment, only circular sky regions have been
implemented (#1764).


9. Numerics module
------------------
The GNdarray class has been added that implements a n-dimensional double
precision floating point array (#1768).

The GFft class has been added that performs a Fast Fourier Transformation
of a n-dimensional array. The GFftWavetable class is a support class for
GFft that provides the trigonometric coefficients for a factorisation. For
the moment, GFft does only support 1-dimensional and 2-dimensional arrays
(#1731).


10. Observation module
----------------------
Time setting and getting methods for Julian Days, Modified Julian Days,
native seconds and native days are now available in the GTime class that
allow specifying the time system. Currently, TT, TAI and UTC are supported.
Methods have also been added to the GTime class that return the Greenwich
mean and apparent siderial times, and the local mean and apparent siderial
times that depend on the geographic longitude. Finally, a now() method has
been added to the GTime class that sets the time to the current time (see
#1856).

The GObservations::save_covmat() method computes and saves the covariance
matrix into a FITS file (#1863).

A leap second has been added to GTime::leap_seconds() for 1 January 2017
(#1887).


11. Optimization module
-----------------------
None


12. Sky module
--------------
The GSkyMap::write() method now returns a pointer to the written GFitsHDU
object. In case that no sky map is written, for example because none has been
defined so far, the method returns NONE. The GSkyMap::publish() method will
detect the NONE value and will do nothing if no sky map exists (#1835).

The GSkyMap::is_empty() method signals whether a sky map contains no pixels
or no maps (#1828).

A FITS HDU constructor was added to the GSkyMap class that allows constructing
a sky map from a FITS HDU.


13. Support module
------------------
The gammalib::rstrip_chars() function has been added to right strip characters
from a string.

The gammalib::str() functions for single and double precision floating point
numbers now have an increased precision so that significant digits are no
longer lost.


14. XML module
--------------
None


15. VO module
-------------
A GVOTable class has been added that allows handling of VO tables, including
transformation of FITS tables into VO tables and sending VO tables through the
VO hub to other applications (#1231).


16. Xspec module
----------------
None


17. Test module
---------------
A GTestSuite::test_value() method for double precision values has been added
that automatically requires a relative precision of 1.0e-7. The default value
for "eps" has been removed from the former double precision test_value()
method. This should allow writing of more compact unit tests.


18. Multi-wavelength interface
------------------------------
None


19. Fermi-LAT interface
----------------------
None


20. CTA interface
-----------------
The dimension of response tables is now checked for being consistent with the
axis dimension (#1848).

The formula for the containment radius computation in GCTAPsf2D::containment_radius
was wrong and has been corrected (#1876).


21. COMPTEL interface
---------------------
None<|MERGE_RESOLUTION|>--- conflicted
+++ resolved
@@ -1,10 +1,6 @@
 New Features and Important Changes in GammaLib 1.2.0
 
-<<<<<<< HEAD
-1 December 2016
-=======
-10 November 2016
->>>>>>> 2ff018b5
+24 January 2017
 
 
 1. Introduction
