--- conflicted
+++ resolved
@@ -2,11 +2,7 @@
 
 Author(s) : Juergen Knoedlseder
 
-<<<<<<< HEAD
 30 May 2016
-=======
-27 April 2016
->>>>>>> 6507c9a2
 
 
 1. Introduction
@@ -359,15 +355,13 @@
 rates above and below the requested energy was zero, the rate from the non-zero
 node was taken, resulting in a discontinuity. Now the rate is set to zero.
 
-<<<<<<< HEAD
 The classes GCTACubePsf and GCTACubeEdisp now save the information in 4D images
 instead of folding two dimension in a single dimension of a 3D image.
-=======
+
 The GCTAOnOffObservations container class has now been removed, as On/Off observations
 are now stored as any other observation in the GObservations container (#1669).
 
 The On/Off fitting of CTA data has now been implemented (#1044).
->>>>>>> 6507c9a2
 
 
 21. COMPTEL interface
