--- conflicted
+++ resolved
@@ -1,10 +1,6 @@
 New Features and Important Changes in GammaLib 1.3.0.dev1
 
-<<<<<<< HEAD
-23 March 2017
-=======
 24 March 2017
->>>>>>> 85fdb567
 
 
 1. Introduction
