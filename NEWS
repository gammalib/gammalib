--- conflicted
+++ resolved
@@ -2,11 +2,7 @@
 
 Author(s) : Juergen Knoedlseder
 
-<<<<<<< HEAD
-28 July 2014
-=======
 29 July 2014
->>>>>>> b54b4645
 
 
 1. Introduction
@@ -245,7 +241,6 @@
 casting can be avoided. Dynamic type casting is time consuming, and to speed-up
 response computation, using class codes is more efficient.
 
-<<<<<<< HEAD
 The response computation for extended models has been improved. Specifically, the
 response computation was changed so that the resulting log-likelihood profiles
 becomes as smooth as possible. This helps the optimizer during the minimization.
@@ -253,12 +248,11 @@
 iterator depths, which leads to a uniform computation that increases log-likelihood
 profile smoothness. Also, known transition points have been added as internal
 integration boundaries, improving the integral precision.
-=======
+
 The ALT_PNT and AZ_PNT attributes are now read from CTA data and used to set the
 zenith and azimuth angles in the GCTAPointing structure. As well, the information
 in GCTAPointing is now used to set the ALT_PNT and AZ_PNT attributes upon writing
 a dataset.
->>>>>>> b54b4645
 
 
 21. COMPTEL interface
