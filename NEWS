New Features and Important Changes in GammaLib 1.2.0

Author(s) : Juergen Knoedlseder

22 November 2016


1. Introduction
---------------
This document briefly summarizes module by module the most important changes
made since the last release of GammaLib.


2. Public interface modifications
---------------------------------
The following classes have been added:
- GModelSpectralExpInvPlaw
- GModelSpectralPlawEnergyFlux
- GModelSpectralMultiplicative
- GModelSpectralComposite
- GModelSpatialComposite
- GVOTable
- GNdarray
- GFft
- GFftWavetable

The following classes have been removed:
- ...

The following classes have been renamed:
- GModelSpectralPlawPhotonFlux, was GModelSpectralPlaw2

The following methods have been added:
- GApplication::log_string()
- GApplication::log_value()
- GApplication::log_header1()
- GApplication::log_header2()
- GApplication::log_header3()
- GApplication::operator[](const int& index)
- GApplication::pars()
- GApplicationPar::current_value()
- GLog::is_open()
- GLog::is_empty()
- GLog::written_size()
- GSkyMap::is_empty()
- GTime::jd(const std::string& timesys)
- GTime::mjd(const std::string& timesys)
- GTime::secs(const std::string& timesys)
- GTime::days(const std::string& timesys)
- GTime::jd(const double& time, const std::string& timesys)
- GTime::mjd(const double& time, const std::string& timesys)
- GTime::secs(const double& time, const std::string& timesys)
- GTime::days(const double& time, const std::string& timesys)
- GTime::gmst()
- GTime::gast()
- GTime::lmst(const double& geolon)
- GTime::last(const double& geolon)
- GTime::now()
- GFits::publish()
- gammalib::rstrip_chars()
- GObservations::save_covmat()
- GModelSpatial::region()

The following methods have been removed:
- <all classes>::eval_gradients()
  The eval_gradients() methods duplicate much of the code of the eval()
  methods. To increase the maintainability of the code, the eval_gradients()
  methods have been removed, and the computation of partial derivatives is
  now done by the eval() methods if the optional gradients argument is set
  to true.

The following methods have been renamed:
- GModelSpectralPlawPhotonFlux::flux(), was GModelSpectralPlaw2::integral()
- GLog::buffer_size(), was GLog::max_size()

The arguments for the following methods have been changed:
- GApplication::log_parameters() now has a mandatory GChatter argument
- <all classes>::eval() has now an optional gradients parameter (see above)

The return value of the following methods has been changed:
- GSkyMap::write() now returns a pointer to GFitsHDU instead of void


3. Configuration
-----------------
The Python wrappers were always removed when typing "make clean", even if
they had been shipped with the code. Now, the Python wrappers are only
removed in a "make clean" if they have been built (#1826).


4. Application module
---------------------
The GApplication::log_parameters() method now takes a mandatory GChatter
argument to enable displaying of parameters only above a given chattiness
level. This avoids a log-level check in the client code. For the same
purpose, the GApplication methods log_string(), log_value(), log_header1(),
log_header2(), and log_header3() have been introduced. There are three
variants of log_value() for strings, integers and double precision values
(#1828).

The application name and version and now conserved in a GApplication::clear()
method call and the application is properly initialised like in the call of
a constructor (#1835).

The GLog::copy_members() method simply copied the file pointer, hence after
a copy of a log instance there were two instances holding the same pointer
to the file, and as soon as one instance closes the log file the file
pointer in the second instance became invalid. This has been fixed by
duplicating the file descriptor and opening the log file in the copied
instance using the duplicated descriptor. This solves the problems (#1823).

A GLog::is_open() method has been added to assess whether a log file is
actually opened. The GLog::is_empty() method has been added to assess whether
a log file is actually empty (#1837).

The GLog::size() method now returns the actual size of the log file, including
the number of characters on disk.

The GLog::max_size() method has been renamed to GLog::buffer_size since this
is more explicit (#1837).

GApplication::pars() methods have been added to allow to retrieve or to set all
application parameters. The GApplicationPar::current_value() method has been
added to retrieve the current parameter value without querying for the parameter
(#1838).

Operators have been added to GApplication that allow the access of application
parameters by index (#1838).


5. Base module
--------------
None


6. FITS I/O Interface
---------------------
Add GFits::publish() methods that publish a FITS HDU to an Virtual Observatory
hub. If the FITS HDU is an image it will be published as a FITS image, which
table HDUs will be published as VO tables (#1231).


7. Linear algebra module
------------------------
None


8. Model module
---------------
<<<<<<< HEAD
Sky directions drawn by GModelSpatialDiffuseConst::mc() are now restricted
to the simulation cone that has previously been defined using the mc_norm()
method. This speeds up considerbly the Monte Carlo simulations for an
isotropic diffuse model (#1674). 

The GModelSpectral eval() and eval_gradients() methods use an empty GTim()
object as default time argument since all spectral models are so far time-
independent. This avoids that a user needs to specify a dummy time argument
(#1672).

The set_mc_cone() methods of the GModelSpatialDiffuseCube class and the
GModelSpatialDiffuseMap class now recompute only the Monte Carlo acceptance
cone in case that the cone centre or radius have changed since the last
computation. This speeds up the computations (#1673).
=======
The GModelSpectralPlaw2 class has been renamed to GModelSpectralPlawPhotonFlux
and the integral() methods were renamed to flux(). A new class
GModelSpectralPlawEnergyFlux has been added that handles integral energy
fluxes as opposed to GModelSpectralPlawPhotonFlux that handles integral
photon fluxes. Unit tests have been added for the new class (#1790).

The GModelSpectralExpInvPlaw class has been added that uses a cut-off
parameter instead of a cut-off energy for the exponentially cut-off
power law. The cut-off parameter is the inverse of the cut-off energy
(#1800).

The GModelSpectralMultiplicative class has been added that implements the
product of spectral model components as a new spectral model (#1861).

The GModelSpectralComposite and GModelSpatialComposite classes have been
added that implement composite spectral and spatial models, which are sums
of models as a new model component (#1706).

A region() method has been added to the GModelSpatial base class and all
derived classes that returns a pointer to a sky region that bounds the
spatial model. For the moment, only circular sky regions have been
implemented (#1764).
>>>>>>> d47536c2

Add GModelSpatialRadialProfile class to handle arbitrary radial profiles.
The method deals with pre-computation and normalization of the profiles,
and implements the eval(), eval_grandients() and mc() method. The class
GModelSpatialRadialProfileGauss has been added to show how to implement
radial profile for the case of a Gaussian, and also to cross-check the
results with the GModelSpatialRadialGauss class that should return basically
the same results (#1520).
<<<<<<< HEAD

The GModelSpatialDiffuseCube::mc() method now uses a rejection method for
simulating sky directions, which makes the MC method identical to the model
evaluation method, using in both cases a log-log interpolation. The simulation
cone is now used for Monte Carlo simulations (#1722).

Also the GModelSpatialDiffuseMap::mc() method now uses a rejection method for
simulating sky directions (#1725).

The methods spatial(), spectral() and temporal() have been added to GModelSky
to allow setting of model components.

Private methods GModel::read_attributes() and GModel::write_attributes() have
been added to centralize the reading and writing of model attributes. These
methods are now called at all relevant places, reducing code duplication and
assuring that all attributes are correctly read by all classes and constructors
(#1765).

The GModelSpatialDiffuseMap, GModelSpatialDiffuseCube and GModelSpectralFunc
class now support the specifications of file names that are relative to the
XML file (#1808).

The spatial model components have been renamed to enhance the readability and
to make them more homogenous. The Fermi/LAT Science Tools should also evolve
to support the new names:
* "PointSource" (alias: "SkyDirFunction")
* "RadialDisk" (alias: "DiskFunction")
* "RadialGaussian" (alias: "GaussFunction")
* "RadialShell" (alias: "ShellFunction")
* "EllipticalDisk"
* "EllipticalGaussian" (alias: "EllipticalGauss")
* "DiffuseIsotropic" (alias: "ConstantValue")
* "DiffuseMap" (alias: "SpatialMap")
* "DiffuseMapCube" (alias: "MapCubeFunction")
By default the old model names are still supported. Support of the old model
names can be turned off by specifying the --disable-legacy-model-names option
to the ./configure script (#1818).

The model classes now write the same XML element names than those that were read
in. In that way a maximum legacy for the Fermi/LAT data format is assured (#1820).

The spectral registry class now also checks for model parameter names which allows
to have models of the same type but with different parameters in the registry
(#1824). The interface for the GModelSpectralRegistry::alloc() method has been
changed so that it no longer takes a name string but an XML element. The same has
been done for the GModelSpatialRegistry and GModelTemporalRegistry classes so that
more general model definition XML file handling can be implemented.

The names of some spectral model components have been modified to be more
explicit and homogenous:
* "Constant" (was "ConstantValue")
* "PowerLaw" (combines "PowerLaw" and "PowerLaw2")
* "BrokenPowerLaw"
* "ExponentialCutoffPowerLaw" (was "ExpCutoff")
* "SuperExponentialCutoffPowerLaw" (was "PLSuperExpCutoff")
* "Gaussian"
* "LogParabola"
* "FileFunction"
* "NodeFunction"
By default the old model names are still supported. Support of the old model
names can be turned off by specifying the --disable-legacy-model-names option
to the ./configure script (#1821).
=======
>>>>>>> d47536c2


9. Numerics module
------------------
The GNdarray class has been added that implements a n-dimensional double
precision floating point array (#1768).

The GFft class has been added that performs a Fast Fourier Transformation
of a n-dimensional array. The GFftWavetable class is a support class for
GFft that provides the trigonometric coefficients for a factorisation. For
the moment, GFft does only support 1-dimensional and 2-dimensional arrays
(#1731).


10. Observation module
----------------------
Time setting and getting methods for Julian Days, Modified Julian Days,
native seconds and native days are now available in the GTime class that
allow specifying the time system. Currently, TT, TAI and UTC are supported.
Methods have also been added to the GTime class that return the Greenwich
mean and apparent siderial times, and the local mean and apparent siderial
times that depend on the geographic longitude. Finally, a now() method has
been added to the GTime class that sets the time to the current time (see
#1856).

The GObservations::save_covmat() method computes and saves the covariance
matrix into a FITS file (#1863).


11. Optimization module
-----------------------
None


12. Sky module
--------------
The GSkyMap::write() method now returns a pointer to the written GFitsHDU
object. In case that no sky map is written, for example because none has been
defined so far, the method returns NONE. The GSkyMap::publish() method will
detect the NONE value and will do nothing if no sky map exists (#1835).

The GSkyMap::is_empty() method signals whether a sky map contains no pixels
or no maps (#1828).


13. Support module
------------------
The gammalib::rstrip_chars() function has been added to right strip characters
from a string.

The gammalib::str() functions for single and double precision floating point
numbers now have an increased precision so that significant digits are no
longer lost.


14. XML module
--------------
None


15. VO module
-------------
A GVOTable class has been added that allows handling of VO tables, including
transformation of FITS tables into VO tables and sending VO tables through the
VO hub to other applications (#1231).


16. Xspec module
----------------
None


17. Test module
---------------
A GTestSuite::test_value() method for double precision values has been added
that automatically requires a relative precision of 1.0e-7. The default value
for "eps" has been removed from the former double precision test_value()
method. This should allow writing of more compact unit tests.


18. Multi-wavelength interface
------------------------------
None


19. Fermi-LAT interface
----------------------
None


20. CTA interface
-----------------
The dimension of response tables is now checked for being consistent with the
axis dimension (#1848).


21. COMPTEL interface
---------------------
None<|MERGE_RESOLUTION|>--- conflicted
+++ resolved
@@ -147,7 +147,6 @@
 
 8. Model module
 ---------------
-<<<<<<< HEAD
 Sky directions drawn by GModelSpatialDiffuseConst::mc() are now restricted
 to the simulation cone that has previously been defined using the mc_norm()
 method. This speeds up considerbly the Monte Carlo simulations for an
@@ -162,7 +161,7 @@
 GModelSpatialDiffuseMap class now recompute only the Monte Carlo acceptance
 cone in case that the cone centre or radius have changed since the last
 computation. This speeds up the computations (#1673).
-=======
+
 The GModelSpectralPlaw2 class has been renamed to GModelSpectralPlawPhotonFlux
 and the integral() methods were renamed to flux(). A new class
 GModelSpectralPlawEnergyFlux has been added that handles integral energy
@@ -185,7 +184,6 @@
 derived classes that returns a pointer to a sky region that bounds the
 spatial model. For the moment, only circular sky regions have been
 implemented (#1764).
->>>>>>> d47536c2
 
 Add GModelSpatialRadialProfile class to handle arbitrary radial profiles.
 The method deals with pre-computation and normalization of the profiles,
@@ -194,7 +192,6 @@
 radial profile for the case of a Gaussian, and also to cross-check the
 results with the GModelSpatialRadialGauss class that should return basically
 the same results (#1520).
-<<<<<<< HEAD
 
 The GModelSpatialDiffuseCube::mc() method now uses a rejection method for
 simulating sky directions, which makes the MC method identical to the model
@@ -257,8 +254,6 @@
 By default the old model names are still supported. Support of the old model
 names can be turned off by specifying the --disable-legacy-model-names option
 to the ./configure script (#1821).
-=======
->>>>>>> d47536c2
 
 
 9. Numerics module
