--- conflicted
+++ resolved
@@ -1,10 +1,6 @@
 New Features and Important Changes in GammaLib 1.6.0
 
-<<<<<<< HEAD
-29 June 2018
-=======
 2 July 2018
->>>>>>> dcbb4f71
 
 
 1. Introduction
