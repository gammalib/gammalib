<<<<<<< HEAD
New Features and Important Changes in GammaLib 1.6.1
=======
New Features and Important Changes in GammaLib 1.7.0
>>>>>>> d53f39b7

5 June 2019


1. Introduction
---------------
This document briefly summarizes module by module the most important changes
made since the last release of GammaLib.


2. Public interface modifications
---------------------------------
The following classes have been added:
- none

The following classes have been removed:
- none

The following classes have been renamed:
- none

The following methods have been added:
- none

The following methods have been removed:
- none

The following methods have been renamed:
- none

The arguments for the following methods have been changed:
- none

The return value of the following methods has been changed:
- none


3. Configuration
-----------------
<<<<<<< HEAD
Fix initialisation script for c-shell (#2724).
=======
None
>>>>>>> d53f39b7


4. Application module
---------------------
None


5. Base module
--------------
None


6. FITS I/O Interface
---------------------
None


7. Linear algebra module
------------------------
None


8. Model module
---------------
None


9. Numerics module
------------------
None


10. Observation module
----------------------
None


11. Optimization module
-----------------------
None


12. Sky module
--------------
None


13. Support module
------------------
None


14. XML module
--------------
None


15. VO module
-------------
None


16. Xspec module
----------------
None


17. Test module
---------------
None


18. Multi-wavelength interface
------------------------------
None


19. Fermi-LAT interface
-----------------------
None


20. CTA interface
-----------------
None


21. COMPTEL interface
---------------------
None<|MERGE_RESOLUTION|>--- conflicted
+++ resolved
@@ -1,8 +1,4 @@
-<<<<<<< HEAD
-New Features and Important Changes in GammaLib 1.6.1
-=======
 New Features and Important Changes in GammaLib 1.7.0
->>>>>>> d53f39b7
 
 5 June 2019
 
@@ -42,11 +38,7 @@
 
 3. Configuration
 -----------------
-<<<<<<< HEAD
-Fix initialisation script for c-shell (#2724).
-=======
 None
->>>>>>> d53f39b7
 
 
 4. Application module
