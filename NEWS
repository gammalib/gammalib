<<<<<<< HEAD
New Features and Important Changes in GammaLib 1.5.0

21 October 2017
=======
New Features and Important Changes in GammaLib 1.4.3

31 October 2017
>>>>>>> 2f9e6976


1. Introduction
---------------
This document briefly summarizes module by module the most important changes
made since the last release of GammaLib.


2. Public interface modifications
---------------------------------
The following classes have been added:
- GSkyRegionMap
- GCOMD1Response
- GCOMD2Response
- GCOMInstChars
- GCOMIaq
- GCOMRoi
- GCOMEventAtom
- GCOMEventList
- GCOMTim
- GCOMOad
- GCOMOads
- GCOMDri
- GCOMStatus

The following classes have been removed:
- n.a.

The following classes have been renamed:
- n.a.

The following methods have been added:
- GTime(std::string&)
- GTime(std::string&, GTimeReference&)
- GTime::set(std::string&)
- GTime::set(std::string&, GTimeReference&)
- GApplicationPar::time(GTimeReference&)
- GApplicationPar::time(GTime&)
- GModelSpectralNodes(GModelSpectral&, GEnergies&)
- GFitsTableCol::scale(double&, double&)
- GEbounds::operator==(GEbounds&, GEbounds&)
- GEbounds::operator!=(GEbounds&, GEbounds&)
- GSkyMap::smooth(std::string&, double&)
- GNdarray::shape(std::vector<int>&)
- GPha::operator+=(GPha&)
- GPha::operator-=(GPha&)
- GPha::operator*=(double&)
- GPha::operator/=(double&)
- GPha::areascal(int&, double&)
- GPha::areascal(int&)
- GPha::backscal(int&, double&)
- GPha::backscal(int&)
- operator+(GPha&, GPha&)
- operator-(GPha&, GPha&)
- operator*(GPha&, double&)
- operator*(double&, double&)
- operator/(GPha&, double&)
- GArf::operator+=(GArf&)
- GArf::operator-=(GArf&)
- GArf::operator*=(double&)
- GArf::operator/=(double&)
- operator+(GArf&, GArf&)
- operator-(GArf&, GArf&)
- operator*(GArf&, double&)
- operator*(double&, double&)
- operator/(GArf&, double&)
- GRmf::operator+=(GRmf&)
- GRmf::operator-=(GRmf&)
- GRmf::operator*=(double&)
- GRmf::operator/=(double&)
- operator+(GRmf&, GRmf&)
- operator-(GRmf&, GRmf&)
- operator*(GRmf&, double&)
- operator*(double&, double&)
- operator/(GRmf&, double&)
- GCTAOnOffObservation(GObservations&)
- GCTAOnOffObservation(GPha&, GPha&, GArf&, GRmf&)
- GCOMInstDir(GSkyDir&, double&)

The following methods have been removed:
- n.a.

The following methods have been renamed:
- GObservation::statistic() was GObservation::statistics()
- GObservation::statistic(std::string&) was GObservation::statistics(std::string&)

The arguments for the following methods have been changed:
- GCOMResponse(GCaldb&, std::string&)
- GCOMObservation::response(GCaldb&, std::string&)

The return value of the following methods has been changed:
- n.a.


3. Configuration
-----------------
A code generator script codegen.py has been added to the dev folder to ease
the addition of code extensions to GammaLib.


4. Application module
---------------------
A time parameter with type "t" has was to allow specifying time values in
various formats to time systems to an application. Methods were added to set
and retrieve the time value (#1864).


5. Base module
--------------
None


6. FITS I/O Interface
---------------------
The GFitsTableCol::scale() method has been added to allow setting the
TSCALE and TZERO values before reading the column data. The keywords
that may exist in the FITS file are not affected by the setting (#2191).


7. Linear algebra module
------------------------
None


8. Model module
---------------
<<<<<<< HEAD
A spectral model constructor was added to GModelSpectralNodes to allow
conversion of any spectral model into a spectral node model (#2178).

=======
>>>>>>> 2f9e6976
A bug was corrected in GModelSpatialComposite::copy_members() that led to a
segmentation fault when writing a composite spatial model into an XML file.


9. Numerics module
------------------
None


10. Observation module
----------------------
<<<<<<< HEAD
The statistic were renamed. POISSON is now called CSTAT and GAUSSIAN is called
CHI2. The code still accepts POISSON and GAUSSIAN, but it is recommended to use
CSTAT and CHI2 instead (#2237).

The GResponse::eval_prob() method was speed up by avoiding computation for the
case that the spatial response is non-positive. In that case the spectral
response is no longer evaluated.

A time string constructor and set method was added to GTime to allow
setting various time formats from a string. Variants exist to set the time in
the native time reference or in a specific time reference (#1864).

A rounding error was fixed in GTime::utc() so that times such as
"2019-12-31T23:59:60" are now "2020-01-01T00:00:00" as they should be (#2177).

The efficiency of the GGti::contains() method has been improved for subsequent
checking of sorted times. Now a new time search always starts at the last
successful index so that the number of search loops is minimized.

Add equality and inequality operators for the GEbounds class.
=======
A rounding error has been fixed in GTime::utc() so that times such as
"2019-12-31T23:59:60" are now "2020-01-01T00:00:00" as they should be (#2177).
>>>>>>> 2f9e6976


11. Optimization module
-----------------------
None


12. Sky module
--------------
Added a GSkyMap division operator that also works under Python 3.x (#2122)

The GNdarray class is now used to store GSkyMap pixels. A GSkyMap::smooth()
method was added to allow smoothing of sky maps with uniform disk or Gaussian
shaped kernels (#1729).

The GSkyRegionMap class was added to handle arbitrary sky regions defined using
a FITS file map. All positive pixels will define the region (#1121).


13. Support module
------------------
None


14. XML module
--------------
None


15. VO module
-------------
None


16. Xspec module
----------------
Added arithmetic operators for GPha class to add, subtract, scale and divide
spectra, and methods to set and retrieve the area and background scaling
factors.

Added arithmetic operatirs for GArf class to add, subtract, scale and divide
Auxiliary Response Files. 

Added arithmetic operatirs for GRmf class to add, subtract, scale and divide
Redistribution Matrix Files.


17. Test module
---------------
None


18. Multi-wavelength interface
------------------------------
None


19. Fermi-LAT interface
----------------------
The mean PSF is now updated in GLATResponse::irf(GLATEventBin&, GSource&,
GObservation&) is the source position has changed by more than 0.01 degrees.
This is smaller than reasonable values for the TS map computation, hence now
for each test position the mean PSF gets updated. But it is larger than the
typical step size in the numerical gradient computation in ctlike, so that
also position fitting is now possible for Fermi-LAT (#604, #2183).


20. CTA interface
-----------------
<<<<<<< HEAD
GCTAObservation and GCTAOnOffObservation handle statistic attribute in XML
file (#2238).

Added GCTAOnOffObservation(GPha&, GPha&, GArf&, GRmf&) constructor to allow
creation of an On/Off observation from On and Off spectra, an Auxiliary Response
File and a Redistribution Matrix File (#2231).

Added GCTAOnOffObservation(GObservations&) constructor that creates a stacked
CTA On/Off observation from all On/Off observations that are found in the
observation container (#2228).

A GCTAOnOffObservation(GObservations&) constructer has been added to the
GCTAOnOffObservation class that creates a stacked CTA On/Off observations from
all On/Off observations that are found in the observation container (#2228).

The GCTAOnOffObservation class now performs a proper response integration over
the On and Off regions and takes into account the energy dispersion using the
Redistribution Matrix File (#2210).

The WSTAT statistics was added to GCTAOnOffObservation for maximum likelihood
fitting (#2209).
=======
The interpolation of background rates in GCTACubeBackground::operator() is now
done using a log-log interpolation to be consistent with the interpolation in
GCTABackground3D::operator() that is also used for event simulations (#2268).
>>>>>>> 2f9e6976

Fix a segmentation fault issue when fetching CTA events from an event list
(#2192).


21. COMPTEL interface
---------------------
The GCOMResponse::irf() method no longer returns negative IRF values. This
happened before due to the interpolation scheme that assumes that IRF values
are taken at the pixel centre (#2234).

COMPTEL SDA, SDB and ICT response files were added so that the information to
compute the instrument response for any arbitrary energy band is available
(#2186).

The classes GCOMD1Response and GCOMD2Response were added to handle the energy
response of the D1 and D2 modules, respectively. These classes handle reading
of the SDA and SDB response files (#2186).

The class GCOMInstChar was added to handle the instrument characteristics that
are necessary to perform the response computation. The class handles reading
of the ICT file (#2186).

The class GCOMIaq was added to perform the computation of an IAQ response. This
allows now to generate an own IAQ within GammaLib. Below 10 MeV the resulting
IAQs are very close to simulated ones from UNH, above there are some deviations.
Definitely more cross-checking is needed, but for now the functionality is
there (#2186).

The classes GCOMRoi, GCOMEventAtom and GCOMEventList were added to support
handling of COMPTEL event lists in EVP FITS format. In addition, the class
GCOMTim was added to support reading of TIM FITS files. Furthermore the classes
GCOMOad and GCOMOads were added to handle the COMPTEL Orbit Aspect Data. And
finally the class GCOMDri now handles all COMPTEL data cubes (#2187).

The class GCOMStatus was added to handle a mission wide database of D1 and D2
module status that forms now part of the COMPTEL calibration database (#2187).

The COMPTEL Phibar fitting background model now writes out a format that can be
used again (#2184).<|MERGE_RESOLUTION|>--- conflicted
+++ resolved
@@ -1,12 +1,6 @@
-<<<<<<< HEAD
 New Features and Important Changes in GammaLib 1.5.0
 
 21 October 2017
-=======
-New Features and Important Changes in GammaLib 1.4.3
-
-31 October 2017
->>>>>>> 2f9e6976
 
 
 1. Introduction
@@ -133,15 +127,9 @@
 
 8. Model module
 ---------------
-<<<<<<< HEAD
 A spectral model constructor was added to GModelSpectralNodes to allow
 conversion of any spectral model into a spectral node model (#2178).
 
-=======
->>>>>>> 2f9e6976
-A bug was corrected in GModelSpatialComposite::copy_members() that led to a
-segmentation fault when writing a composite spatial model into an XML file.
-
 
 9. Numerics module
 ------------------
@@ -150,7 +138,6 @@
 
 10. Observation module
 ----------------------
-<<<<<<< HEAD
 The statistic were renamed. POISSON is now called CSTAT and GAUSSIAN is called
 CHI2. The code still accepts POISSON and GAUSSIAN, but it is recommended to use
 CSTAT and CHI2 instead (#2237).
@@ -163,18 +150,11 @@
 setting various time formats from a string. Variants exist to set the time in
 the native time reference or in a specific time reference (#1864).
 
-A rounding error was fixed in GTime::utc() so that times such as
-"2019-12-31T23:59:60" are now "2020-01-01T00:00:00" as they should be (#2177).
-
 The efficiency of the GGti::contains() method has been improved for subsequent
 checking of sorted times. Now a new time search always starts at the last
 successful index so that the number of search loops is minimized.
 
 Add equality and inequality operators for the GEbounds class.
-=======
-A rounding error has been fixed in GTime::utc() so that times such as
-"2019-12-31T23:59:60" are now "2020-01-01T00:00:00" as they should be (#2177).
->>>>>>> 2f9e6976
 
 
 11. Optimization module
@@ -244,7 +224,6 @@
 
 20. CTA interface
 -----------------
-<<<<<<< HEAD
 GCTAObservation and GCTAOnOffObservation handle statistic attribute in XML
 file (#2238).
 
@@ -266,14 +245,6 @@
 
 The WSTAT statistics was added to GCTAOnOffObservation for maximum likelihood
 fitting (#2209).
-=======
-The interpolation of background rates in GCTACubeBackground::operator() is now
-done using a log-log interpolation to be consistent with the interpolation in
-GCTABackground3D::operator() that is also used for event simulations (#2268).
->>>>>>> 2f9e6976
-
-Fix a segmentation fault issue when fetching CTA events from an event list
-(#2192).
 
 
 21. COMPTEL interface
