--- conflicted
+++ resolved
@@ -1,10 +1,6 @@
 New Features and Important Changes in GammaLib 1.7.0
 
-<<<<<<< HEAD
-29 January 2020
-=======
 31 January 2020
->>>>>>> 68de274e
 
 
 1. Introduction
