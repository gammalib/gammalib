--- conflicted
+++ resolved
@@ -1,10 +1,6 @@
 New Features and Important Changes in GammaLib 1.5.0
 
-<<<<<<< HEAD
-3 September 2017
-=======
 4 September 2017
->>>>>>> e4ed2b5b
 
 
 1. Introduction
