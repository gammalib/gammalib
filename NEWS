--- conflicted
+++ resolved
@@ -2,11 +2,7 @@
 
 Author(s) : Juergen Knoedlseder
 
-<<<<<<< HEAD
-4 February 2014
-=======
 5 February 2014
->>>>>>> c9ad0271
 
 
 1. Introduction
@@ -138,12 +134,9 @@
 the sigma and normalization parameters were zero for the second and/or
 third component. This has now been corrected for.
 
-<<<<<<< HEAD
-=======
 The deadtime correction had been applied twice in the computation of the
 non point source Npred computations. This has now been corrected for.
 
->>>>>>> c9ad0271
 
 21. COMPTEL interface
 ---------------------
