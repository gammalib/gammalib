/***************************************************************************
 *          GCTAOnOffObservation.cpp - CTA On/Off observation class        *
 * ----------------------------------------------------------------------- *
 *  copyright (C) 2013-2017 by Chia-Chun Lu & Christoph Deil               *
 * ----------------------------------------------------------------------- *
 *                                                                         *
 *  This program is free software: you can redistribute it and/or modify   *
 *  it under the terms of the GNU General Public License as published by   *
 *  the Free Software Foundation, either version 3 of the License, or      *
 *  (at your option) any later version.                                    *
 *                                                                         *
 *  This program is distributed in the hope that it will be useful,        *
 *  but WITHOUT ANY WARRANTY; without even the implied warranty of         *
 *  MERCHANTABILITY or FITNESS FOR A PARTICULAR PURPOSE.  See the          *
 *  GNU General Public License for more details.                           *
 *                                                                         *
 *  You should have received a copy of the GNU General Public License      *
 *  along with this program.  If not, see <http://www.gnu.org/licenses/>.  *
 *                                                                         *
 ***************************************************************************/
/**
 * @file GCTAOnOffObservation.cpp
 * @brief CTA On/Off observation class implementation
 * @author Chia-Chun Lu & Christoph Deil & Pierrick Martin
 */

/* __ Includes ___________________________________________________________ */
#ifdef HAVE_CONFIG_H
#include <config.h>
#endif
#include <typeinfo>
#include "GObservationRegistry.hpp"
#include "GTools.hpp"
#include "GModels.hpp"
#include "GModelSky.hpp"
#include "GModelSpatial.hpp"
#include "GModelSpectral.hpp"
#include "GModelTemporal.hpp"
#include "GSkyRegionMap.hpp"
#include "GOptimizerPars.hpp"
#include "GObservations.hpp"
#include "GCTAObservation.hpp"
#include "GCTAEventAtom.hpp"
#include "GCTAEventCube.hpp"
#include "GCTAResponseIrf.hpp"
#include "GCTACubeBackground.hpp"
#include "GCTAModelIrfBackground.hpp"
#include "GCTAOnOffObservation.hpp"

/* __ OpenMP section _____________________________________________________ */
#ifdef _OPENMP
#include <omp.h>
#endif

/* __ Globals ____________________________________________________________ */
const GCTAOnOffObservation g_onoff_obs_cta_seed;
const GObservationRegistry g_onoff_obs_cta_registry(&g_onoff_obs_cta_seed);

/* __ Method name definitions ____________________________________________ */
#define G_CONSTRUCTOR              "GCTAOnOffObservation(GObservations& obs)"
#define G_RESPONSE_SET           "GCTAOnOffObservation::response(GResponse&)"
#define G_RESPONSE_GET                     "GCTAOnOffObservation::response()"
#define G_WRITE                   "GCTAOnOffObservation::write(GXmlElement&)"
#define G_READ                     "GCTAOnOffObservation::read(GXmlElement&)"
#define G_LIKELIHOOD            "GCTAOnOffObservation::likelihood(GModels&, "\
                                          "GOptimizerPars&, GMatrixSparse&, "\
                                                "GVector&, double&, double&)"
#define G_SET                   "GCTAOnOffObservation::set(GCTAObservation&)"
#define G_COMPUTE_ARF   "GCTAOnOffObservation::compute_arf(GCTAObservation&)"
#define G_COMPUTE_BGD   "GCTAOnOffObservation::compute_bgd(GCTAObservation&)"
#define G_COMPUTE_ALPHA                "GCTAOnOffObservation::compute_alpha("\
                                                          "GCTAObservation&)"
#define G_COMPUTE_RMF   "GCTAOnOffObservation::compute_rmf(GCTAObservation&)"

/* __ Constants __________________________________________________________ */
const double minmod = 1.0e-100;                      //!< Minimum model value
const double minerr = 1.0e-100;                //!< Minimum statistical error

/* __ Macros _____________________________________________________________ */

/* __ Coding definitions _________________________________________________ */

/* __ Debug definitions __________________________________________________ */
//#define G_LIKELIHOOD_DEBUG                //!< Debug likelihood computation


/*==========================================================================
 =                                                                         =
 =                         Constructors/destructors                        =
 =                                                                         =
 ==========================================================================*/

/***********************************************************************//**
 * @brief Void constructor
 *
 * Constructs empty On/Off observation.
 ***************************************************************************/
GCTAOnOffObservation::GCTAOnOffObservation(void) : GObservation()
{
    // Initialise private members
    init_members();
  
    // Return
    return;
}


/***********************************************************************//**
 * @brief Copy constructor
 *
 * @param[in] obs On/Off observation.
 ***************************************************************************/
GCTAOnOffObservation::GCTAOnOffObservation(const GCTAOnOffObservation& obs) :
                      GObservation(obs)
{ 
    // Initialise private
    init_members();

    // Copy members
    copy_members(obs);

    // Return
    return;
}


/***********************************************************************//**
 * @brief CTA observation constructor
 *
 * @param[in] obs CTA observation.
 * @param[in] etrue True energy boundaries.
 * @param[in] ereco Reconstructed energy boundaries.
 * @param[in] on On regions.
 * @param[in] off Off regions.
 *
 * Constructs On/Off observation by filling the On and Off spectra and
 * computing the Auxiliary Response File (ARF) and Redistribution Matrix
 * File (RMF). The method requires the specification of the true and
 * reconstructed energy boundaries, as well as the definition of On and Off
 * regions.
 ***************************************************************************/
GCTAOnOffObservation::GCTAOnOffObservation(const GCTAObservation& obs,
                                           const GEbounds&        etrue,
                                           const GEbounds&        ereco,
                                           const GSkyRegionMap&   on,
                                           const GSkyRegionMap&   off,
                                           const GSkyDir          src_dir)
{
    // Initialise private
    init_members();

    // Initialise spectra
    m_on_spec  = GPha(ereco);
    m_off_spec = GPha(ereco);

    // Initialise response information
    m_arf = GArf(etrue);
    m_rmf = GRmf(etrue, ereco);

    // Store regions
    m_on_regions  = on;
    m_off_regions = off;
    
    // Set direction to source
    m_src_dir=src_dir;

    // Set On/Off observation from CTA observation
    set(obs);

    // Return
    return;
}

/***********************************************************************//**
 * @brief CTA On/Off observation stacking constructor
 *
 * @param[in] obs Observation container.
 *
 * GException::invalid_value
 *             Incompatible On/Off observation definition.
 *
 * Constructs On/Off observation by stacking all On/Off observation in the
 * observation container into a single On/Off observation.
 *
 * The constructor uses the following formulae:
 *
 * \f[
 *    N^{\rm on}(E_{\rm reco}) = \sum_i N^{\rm on}_i(E_{\rm reco})
 * \f]
 *
 * \f[
 *    N^{\rm off}(E_{\rm reco}) = \sum_i N^{\rm off}_i(E_{\rm reco})
 * \f]
 *
 * \f[
 *    \alpha(E_{\rm reco}) = \frac{\sum_i \alpha_i(E_{\rm reco})
 *                                        N^{\rm off}_i(E_{\rm reco})}
 *                                {\sum_i N^{\rm off}_i(E_{\rm reco})}
 * \f]
 *
 * \f[
 *    ARF(E_{\rm true}) = \frac{\sum_i ARF_i(E_{\rm true}) \tau_i}
 *                             {\sum_i \tau_i}
 * \f]
 *
 * \f[
 *    RMF(E_{\rm true}, E_{\rm reco}) =
 *    \frac{\sum_i RMF_i(E_{\rm true}, E_{\rm reco}) ARF_i(E_{\rm true}) \tau_i}
 *         {\sum_i ARF_i(E_{\rm true}) \tau_i}
 * \f]
 *
 * where
 * \f$N^{\rm on}_i(E_{\rm reco})\f$ is the On spectrum of observation \f$i\f$,
 * \f$N^{\rm off}_i(E_{\rm reco})\f$ is the Off spectrum of observation
 * \f$i\f$,
 * \f$\alpha_i(E_{\rm reco})\f$ is the background scaling of observation
 * \f$i\f$,
 * \f$ARF_i(E_{\rm true})\f$ is the Auxiliary Response File of observation
 * \f$i\f$,
 * \f$RMF_i(E_{\rm true}, E_{\rm reco})\f$ is the Redistribution Matrix File
 * of observation \f$i\f$, and
 * \f$\tau_i\f$ is the livetime of observation \f$i\f$.
 ***************************************************************************/
GCTAOnOffObservation::GCTAOnOffObservation(const GObservations& obs) :
                      GObservation()
{
    // Initialise private
    init_members();

    // Signal first On/Off observation
    bool first = true;

    // Initialise exposure
    double exposure = 0.0;

    // Loop over all observation in container
    for (int i = 0; i < obs.size(); ++i) {

        // Get pointer to On/Off observation
        const GCTAOnOffObservation* onoff =
              dynamic_cast<const GCTAOnOffObservation*>(obs[i]);

        // Skip observation if it is not a On/Off observation
        if (onoff == NULL) {
            continue;
        }

        // Check consistency of On/Off observation
        onoff->check_consistency(G_CONSTRUCTOR);

        // If this is the first On/Off observation then store the data to
        // initialise the data definition
        if (first) {

            // Store PHA, ARF and RMF
            m_on_spec  = onoff->on_spec();
            m_off_spec = onoff->off_spec();
            m_arf      = onoff->arf() * onoff->on_spec().exposure();
            m_rmf      = onoff->rmf();
            m_ontime   = onoff->ontime();
            m_livetime = onoff->livetime();
            exposure   = onoff->on_spec().exposure();

            // Compute RMF contribution
            for (int itrue = 0; itrue < m_rmf.ntrue(); ++itrue) {
                double arf = m_arf[itrue];
                for (int imeasured = 0; imeasured < m_rmf.nmeasured(); ++imeasured) {
                    m_rmf(itrue,imeasured) *= arf;
                }
            }

            // Signal that the On/Off definition has been set
            first = false;

        }

        // ... otherwise stack data
        else {

            // Check consistency of On spectrum
            if (m_on_spec.ebounds() != onoff->on_spec().ebounds()) {
                std::string msg = "Incompatible energy binning of On spectrum.";
                throw GException::invalid_value(G_CONSTRUCTOR, msg);
            }

            // Check consistency of Off spectrum
            if (m_off_spec.ebounds() != onoff->off_spec().ebounds()) {
                std::string msg = "Incompatible energy binning of Off spectrum.";
                throw GException::invalid_value(G_CONSTRUCTOR, msg);
            }

            // Check consistency of Arf
            if (m_arf.ebounds() != onoff->arf().ebounds()) {
                std::string msg = "Incompatible energy binning of ARF.";
                throw GException::invalid_value(G_CONSTRUCTOR, msg);
            }

            // Check consistency of Rmf
            if (m_rmf.etrue() != onoff->rmf().etrue()) {
                std::string msg = "Incompatible true energy binning of RMF.";
                throw GException::invalid_value(G_CONSTRUCTOR, msg);
            }
            if (m_rmf.emeasured() != onoff->rmf().emeasured()) {
                std::string msg = "Incompatible measured energy binning of RMF.";
                throw GException::invalid_value(G_CONSTRUCTOR, msg);
            }

            // Compute background scaling factor
            for (int i = 0; i < m_on_spec.size(); ++i) {

                // Compute background scaling factor for spectral bin
                double n1 = m_off_spec[i];                // Counts from Off
                double n2 = onoff->off_spec()[i];         // Counts from Off
                double a1 = m_on_spec.backscal(i);        // Alpha from On
                double a2 = onoff->on_spec().backscal(i); // Alpha from On
                double n  = n1 + n2;
                double a  = (n > 0.0) ? (a1 * n1 + a2 * n2)/n : 1.0;

                // Set background scaling factor of On Spectrum
                m_on_spec.backscal(i,a);

            } // endfor: computed background scaling factors

            // Add On and Off spectrum
            m_on_spec  += onoff->on_spec();
            m_off_spec += onoff->off_spec();

            // Add ARF
            m_arf += onoff->arf() * onoff->on_spec().exposure();

            // Add RMF
            for (int itrue = 0; itrue < m_arf.size(); ++itrue) {
                double arf = onoff->arf()[itrue] * onoff->on_spec().exposure();
                for (int imeasured = 0; imeasured < m_rmf.nmeasured(); ++imeasured) {
                    m_rmf(itrue,imeasured) += onoff->rmf()(itrue,imeasured) * arf;
                }
            }

            // Add exposure
            exposure += onoff->on_spec().exposure();

            // Add ontime and livetime
            m_ontime   += onoff->ontime();
            m_livetime += onoff->livetime();

        } // endelse: stacked data

    } // endfor: looped over observations

    // Compute RMF
    for (int itrue = 0; itrue < m_arf.size(); ++itrue) {
        double arf = m_arf[itrue];
        for (int imeasured = 0; imeasured < m_rmf.nmeasured(); ++imeasured) {
            m_rmf(itrue,imeasured) /= arf;
        }
    }

    // Compute ARF
    if (exposure > 0.0) {
        m_arf /= exposure;
    }

    // Return
    return;
}


/***********************************************************************//**
 * @brief Destructor
 ***************************************************************************/
GCTAOnOffObservation::~GCTAOnOffObservation(void)
{
    // Free members
    free_members();

    // Return
    return;
}


/*==========================================================================
 =                                                                         =
 =                                Operators                                =
 =                                                                         =
 ==========================================================================*/

/***********************************************************************//**
 * @brief Assignment operator
 *
 * @param[in] obs On/Off observation.
 * @return On/Off observation.
 *
 * Assigns one On/Off observation to another On/Off observation object.
 ***************************************************************************/
GCTAOnOffObservation& GCTAOnOffObservation::operator=(const GCTAOnOffObservation& obs)
{
    // Execute only if object is not identical
    if (this != &obs) {

        // Copy base class members
        this->GObservation::operator=(obs);

        // Free members
        free_members();

        // Initialise private members for clean destruction
        init_members();

        // Copy members
        copy_members(obs);

    } // endif: object was not identical

    // Return
    return *this;
}


/*==========================================================================
 =                                                                         =
 =                             Public methods                              =
 =                                                                         =
 ==========================================================================*/

/***********************************************************************//**
 * @brief Clear instance
 *
 * Clears the On/Off observation. All class members will be set to the
 * initial state. Any information that was present in the object before will
 * be lost.
 ***************************************************************************/
void GCTAOnOffObservation::clear(void)
{
    // Free class members
    free_members();

    // Initialise members
    init_members();

    // Return
    return;
}


/***********************************************************************//**
 * @brief Clone instance
 *
 * @return Pointer to deep copy of On/Off observation.
 *
 * Returns a pointer to a deep copy of an On/Off observation.
 **************************************************************************/
GCTAOnOffObservation* GCTAOnOffObservation::clone(void) const
{
    return new GCTAOnOffObservation(*this);
}


/***********************************************************************//**
 * @brief Set response function
 *
 * @param[in] rsp Response function.
 *
 * @exception GException::invalid_argument
 *            Invalid response class specified.
 *
 * Sets the response function for the On/Off observation.
 ***************************************************************************/
void GCTAOnOffObservation::response(const GResponse& rsp)
{
    // Cast response dynamically
    const GCTAResponse* ptr = dynamic_cast<const GCTAResponse*>(&rsp);

    // Throw exception if response is not of correct type
    if (ptr == NULL) {
        std::string cls = std::string(typeid(&rsp).name());
        std::string msg = "Invalid response type \""+cls+"\" provided on "
                          "input. Please specify a \"GCTAResponse\" "
                          "as argument.";
        throw GException::invalid_argument(G_RESPONSE_SET, msg);
    }

    // Free response
    if (m_response != NULL) delete m_response;

    // Clone response function
    m_response = ptr->clone();

    // Return
    return;
}


/***********************************************************************//**
 * @brief Return pointer to CTA response function
 *
 * @return Pointer to CTA response function.
 *
 * @exception GException::invalid_value
 *            No valid response found in CTA observation.
 *
 * Returns a pointer to the CTA response function. An exception is thrown if
 * the pointer is not valid, hence the user does not need to verify the
 * validity of the pointer.
 ***************************************************************************/
const GCTAResponse* GCTAOnOffObservation::response(void) const
{
    // Throw an exception if the response pointer is not valid
    if (m_response == NULL) {
        std::string msg = "No valid response function found in CTA On/Off "
                          "observation.\n";
        throw GException::invalid_value(G_RESPONSE_GET, msg);
    }

    // Return pointer
    return m_response;
}


/***********************************************************************//**
 * @brief Read On/Off observation from an XML element
 *
 * @param[in] xml XML element.
 *
 * Reads information for an On/Off observation from an XML element. The
 * expected format of the XML element is
 *
 *     <observation name="..." id="..." instrument="...">
 *       <parameter name="Pha_on"      file="..."/>
 *       <parameter name="Pha_off"     file="..."/>
 *       <parameter name="Regions_on"  file="..."/>
 *       <parameter name="Regions_off" file="..."/>
 *       <parameter name="Arf"         file="..."/>
 *       <parameter name="Rmf"         file="..."/>
 *     </observation>
 *
 ***************************************************************************/
void GCTAOnOffObservation::read(const GXmlElement& xml)
{
    // clean object
    clear();

    // Extract instrument name
    m_instrument = xml.attribute("instrument");

    // Get file names
    std::string pha_on  = gammalib::xml_get_attr(G_READ, xml, "Pha_on",      "file");
    std::string pha_off = gammalib::xml_get_attr(G_READ, xml, "Pha_off",     "file");
    //std::string reg_on  = gammalib::xml_get_attr(G_READ, xml, "Regions_on",  "file");
    //std::string reg_off = gammalib::xml_get_attr(G_READ, xml, "Regions_off", "file");
    std::string arf     = gammalib::xml_get_attr(G_READ, xml, "Arf",         "file");
    std::string rmf     = gammalib::xml_get_attr(G_READ, xml, "Rmf",         "file");

    // Expand file names
    pha_on  = gammalib::xml_file_expand(xml, pha_on);
    pha_off = gammalib::xml_file_expand(xml, pha_off);
    //reg_on  = gammalib::xml_file_expand(xml, reg_on);
    //reg_off = gammalib::xml_file_expand(xml, reg_off);
    arf     = gammalib::xml_file_expand(xml, arf);
    rmf     = gammalib::xml_file_expand(xml, rmf);

    // Load files
    m_on_spec.load(pha_on);
<<<<<<< HEAD
	m_off_spec.load(pha_off);
    //m_on_regions.load(reg_on);
    //m_off_regions.load(reg_off);
=======
    m_off_spec.load(pha_off);
    m_on_regions.load(reg_on);
    m_off_regions.load(reg_off);
>>>>>>> deb9c98b
    m_arf.load(arf);
    m_rmf.load(rmf);

    // Check consistency of On/Off observation
    check_consistency(G_READ);

	// Return
	return;
}


/***********************************************************************//**
 * @brief write observation to an xml element
 *
 * @param[in] xml XML element.
 *
 * Writes information for an On/Off observation into an XML element. The
 * expected format of the XML element is
 *
 *     <observation name="..." id="..." instrument="...">
 *       <parameter name="Pha_on"      file="..."/>
 *       <parameter name="Pha_off"     file="..."/>
 *       <parameter name="Regions_on"  file="..."/>
 *       <parameter name="Regions_off" file="..."/>
 *       <parameter name="Arf"         file="..."/>
 *       <parameter name="Rmf"         file="..."/>
 *     </observation>
 *
 * The actual files described in the XML elements are not written.
 ***************************************************************************/
void GCTAOnOffObservation::write(GXmlElement& xml) const
{
    // Allocate XML element pointer
    GXmlElement* par;

    // Set Pha_on parameter
    par = gammalib::xml_need_par(G_WRITE, xml, "Pha_on");
    par->attribute("file", gammalib::xml_file_reduce(xml, m_on_spec.filename()));

    // Set Pha_off parameter
    par = gammalib::xml_need_par(G_WRITE, xml, "Pha_off");
    par->attribute("file", gammalib::xml_file_reduce(xml, m_off_spec.filename()));

    // Set Regions_on parameter
    //par = gammalib::xml_need_par(G_WRITE, xml, "Regions_on");
    //par->attribute("file", gammalib::xml_file_reduce(xml, m_on_regions.filename()));

    // Set Regions_off parameter
    //par = gammalib::xml_need_par(G_WRITE, xml, "Regions_off");
    //par->attribute("file", gammalib::xml_file_reduce(xml, m_off_regions.filename()));

    // Set Arf parameter
    par = gammalib::xml_need_par(G_WRITE, xml, "Arf");
    par->attribute("file", gammalib::xml_file_reduce(xml, m_arf.filename()));

    // Set Rmf parameter
    par = gammalib::xml_need_par(G_WRITE, xml, "Rmf");
    par->attribute("file", gammalib::xml_file_reduce(xml, m_rmf.filename()));

	// Return
	return;
}


/***********************************************************************//**
 * @brief Evaluate log-likelihood function for On/Off analysis
 *
 * @param[in] models Models.
 * @param[in,out] gradient Pointer to gradients.
 * @param[in,out] curvature Pointer to curvature matrix.
 * @param[in,out] npred Pointer to Npred value.
 * @return Log-likelihood value.
 *
 * @exception GException::invalid_value
 *            There are no model parameters.
 *
 * Computes the log-likelihood value for the On/Off observation. The
 * method loops over the energy bins to update the function value, its
 * derivatives and the curvature matrix. The number of On counts
 * \f$N_{\rm on}\f$ and Off counts \f$N_{\rm off}\f$ are taken from the
 * On and Off spectra, the expected number of gamma-ray events
 * \f$N_{\gamma}\f$ and background events \f$N_{\rm bgd}\f$ are
 * computed from the spectral models of the relevant components in the
 * model container (spatial and temporal components are ignored so far).
 * See the N_gamma() and N_bgd() methods for details about the model
 * computations.
 *
 * The log-likelihood is given by
 *
 * \f[
 *    \ln L = \sum_i \ln L_i
 * \f]
 *
 * where the sum is taken over all energy bins \f$i\f$ and
 *
 * \f[
 *    \ln L_i = - N_{\rm on}  \ln N_{\rm pred} + N_{\rm pred}
 *              - N_{\rm off} \ln N_{\rm bgd}  + N_{\rm bgd}
 * \f]
 *
 * with
 *
 * \f[
 *    N_{\rm pred} = N_{\gamma} + \alpha N_{\rm bgd}
 * \f]
 *
 * being the total number of predicted events for an energy bin in the On
 * region,
 * \f$N_{\rm on}\f$ is the total number of observed events for an energy
 * bin in the On region,
 * \f$N_{\rm off}\f$ is the total number of observed events for an energy
 * bin in the Off region, and
 * \f$N_{\rm bgd}\f$ is the predicted number of background events for an
 * energy bin in the Off region.
 *
 * The log-likelihood gradient with respect to sky model parameters
 * \f$p_{\rm sky}\f$ is given by
 *
 * \f[
 *    \left( \frac{\partial \ln L_i}{\partial p_{\rm sky}} \right) =
 *    \left( 1 - \frac{N_{\rm on}}{N_{\rm pred}} \right)
 *    \left( \frac{\partial N_{\gamma}}{\partial p_{\rm sky}} \right)
 * \f]
 *
 * and with respect to background model parameters \f$p_{\rm bgd}\f$ is
 * given by
 *
 * \f[
 *    \left( \frac{\partial \ln L_i}{\partial p_{\rm bgd}} \right) =
 *    \left( 1 + \alpha - \frac{N_{\rm off}}{N_{\rm bgd}} -
 *           \frac{\alpha N_{\rm on}}{N_{\rm pred}} \right)
 *    \left( \frac{\partial N_{\rm bgd}}{\partial p_{\rm bgd}} \right)
 * \f]
 *
 * The curvature matrix elements are given by
 *
 * \f[
 *    \left( \frac{\partial^2 \ln L_i}{\partial^2 p_{\rm sky}} \right) =
 *    \left( \frac{N_{\rm on}}{N_{\rm pred}^2} \right)
 *    \left( \frac{\partial N_{\gamma}}{\partial p_{\rm sky}} \right)^2
 * \f]
 *
 * \f[
 *    \left( \frac{\partial^2 \ln L_i}{\partial p_{\rm sky}
 *                                     \partial p_{\rm bgd}} \right) =
 *    \left( \frac{\alpha N_{\rm on}}{N_{\rm pred}^2} \right)
 *    \left( \frac{\partial N_{\gamma}}{\partial p_{\rm sky}} \right)
 *    \left( \frac{\partial N_{\rm bgd}}{\partial p_{\rm bgd}} \right)
 * \f]
 *
 * \f[
 *    \left( \frac{\partial^2 \ln L_i}{\partial p_{\rm bgd}
 *                                     \partial p_{\rm sky}} \right) =
 *    \left( \frac{\alpha N_{\rm on}}{N_{\rm pred}^2} \right)
 *    \left( \frac{\partial N_{\rm bgd}}{\partial p_{\rm bgd}} \right)
 *    \left( \frac{\partial N_{\gamma}}{\partial p_{\rm sky}} \right)
 * \f]
 *
 * \f[
 *    \left( \frac{\partial^2 \ln L_i}{\partial^2 p_{\rm bgd}} \right) =
 *    \left( \frac{N_{\rm off}}{N_{\rm bgd}^2} +
 *           \frac{\alpha^2 N_{\rm on}}{N_{\rm pred}^2} \right)
 *    \left( \frac{\partial N_{\rm bgd}}{\partial p_{\rm bgd}} \right)^2
 * \f]
 ***********************************************************************/
double GCTAOnOffObservation::likelihood(const GModels& models,
                                        GVector*       gradient,
                                        GMatrixSparse* curvature,
                                        double*        npred) const
{
    // Timing measurement
    #if defined(G_LIKELIHOOD_DEBUG)
    #ifdef _OPENMP
    double t_start = omp_get_wtime();
    #else
    clock_t t_start = clock();
    #endif
    #endif

    // Initialise statistics
    #if defined(G_LIKELIHOOD_DEBUG)
    int    n_bins        = m_on_spec.size();
    int    n_used        = 0;
    int    n_small_model = 0;
    int    n_zero_data   = 0;
    double sum_data      = 0.0;
    double sum_model     = 0.0;
    double init_npred    = *npred;
    #endif
<<<<<<< HEAD

	// Initialise log-likelihood value
    double value = 0.0;

	// Get number of model parameters in model container
    int npars = models.npars();

	// Create model gradient vectors for sky and background parameters
	GVector sky_grad(npars);
	GVector bgd_grad(npars);
=======
	
    // Initialise log-likelihood value
    double value = 0.0;

    // Get number of model parameters in model container
    int npars = models.npars();
    
    // Create model gradient vectors for sky and background parameters
    GVector sky_grad(npars);
    GVector bgd_grad(npars);
>>>>>>> deb9c98b

    // Allocate working array
    GVector colvar(npars);

    // Get reference to alpha parameters
<<<<<<< HEAD
    //const std::vector<double>& alpha = m_arf["ALPHA"];

	// Check that there is at least one parameter
	if (npars > 0) {
=======
    const std::vector<double>& alpha = m_arf["ALPHA"];

    // Check that there is at least one parameter
    if (npars > 0) {
>>>>>>> deb9c98b

        // Loop over all energy bins
        for (int i = 0; i < m_on_spec.size(); ++i) {

            // Reinitialize working arrays
            for (int j = 0; j < npars; ++j) {
                sky_grad[j] = 0.0;
                bgd_grad[j] = 0.0;
            }

            // Get number of On and Off counts
            double non  = m_on_spec[i];
            double noff = m_off_spec[i];

<<<<<<< HEAD
            // Get background scaling
            double alpha = m_on_spec.backscal(i);

=======
>>>>>>> deb9c98b
            // Get number of gamma and background events (and corresponding
            // spectral model gradients)
            double ngam = N_gamma(models, i, &sky_grad);
            double nbgd = N_bgd(models, i, &bgd_grad);

            // Skip bin if model is too small (avoids -Inf or NaN gradients)
            //double nonpred = ngam + alpha[i] * nbgd;
            double nonpred = ngam + alpha * nbgd;
            if ((nbgd <= minmod) || (nonpred <= minmod)) {
                #if defined(G_LIKELIHOOD_DEBUG)
                n_small_model++;
                #endif
                continue;
            }

            // Now we have all predicted gamma and background events for
            // current energy bin. Update the log(likelihood) and predicted
            // number of events
            value  += -non * log(nonpred) + nonpred - noff * log(nbgd) + nbgd;
            *npred += nonpred;

            // Update statistics
            #if defined(G_LIKELIHOOD_DEBUG)
            n_used++;
            sum_data  += non;
            sum_model += nonpred;
            #endif

            // Fill derivatives
            double fa         = non/nonpred;
            double fb         = fa/nonpred;
            //double fc         = alpha[i] * fb;
            double fc         = alpha * fb;
            //double fd         = fc * alpha[i] + noff/(nbgd*nbgd);
            double fd         = fc * alpha + noff/(nbgd*nbgd);
            double sky_factor = 1.0 - fa;
            //double bgd_factor = 1.0 + alpha[i] - alpha[i] * fa - noff/nbgd;
            double bgd_factor = 1.0 + alpha - alpha * fa - noff/nbgd;

            // Loop over all parameters
            for (int j = 0; j < npars; ++j) {

                // If spectral model for sky component is non-zero and
                // non-infinite then handle sky component gradients and
                // second derivatives including at least a sky component ...
                if (sky_grad[j] != 0.0  && !gammalib::is_infinite(sky_grad[j])) {

                    // Gradient
                    (*gradient)[j] += sky_factor * sky_grad[j];

                    // Hessian (from first-order derivatives only)
                    for (int k = 0; k < npars; ++k) {

                        // If spectral model for sky component is non-zero and
                        // non-infinite then we have the curvature element
                        // of a sky component
                        if (sky_grad[k] != 0.0  &&
                            !gammalib::is_infinite(sky_grad[k])) {
                            colvar[k] = sky_grad[j] * sky_grad[k] * fb;
                        }

                        // ... else if spectral model for background component
                        // is non-zero and non-infinite then we have the mixed
                        // curvature element between a sky and a background
                        // component
                        else if (bgd_grad[k] != 0.0  &&
                                 !gammalib::is_infinite(bgd_grad[k])) {
                            colvar[k] = sky_grad[j] * bgd_grad[k] * fc;
                        }

                        // ...else neither sky nor background
                        else {
                            colvar[k] = 0.0;
                        }

                    } // endfor: Hessian computation

                    // Update matrix
                    curvature->add_to_column(j, colvar);

                } // endif: spectral model is non-zero and non-infinite

                // ... otherwise if spectral model for background component is
                // non-zero and non-infinite then handle background component
                // gradients and second derivatives including at least a
                // background component
                else if (bgd_grad[j] != 0.0  &&
                         !gammalib::is_infinite(bgd_grad[j])) {

                    // Gradient
                    (*gradient)[j] += bgd_factor * bgd_grad[j];

                    // Hessian (from first-order derivatives only)
                    for (int k = 0; k < npars; ++k) {

                        // If spectral model for sky component is non-zero and
                        // non-infinite then we have the mixed curvature element
                        // between a sky and a background component
                        if (sky_grad[k] != 0.0  &&
                            !gammalib::is_infinite(sky_grad[k])) {
                            colvar[k] = bgd_grad[j] * sky_grad[k] * fc;
                        }

<<<<<<< HEAD
						// ... else if spectral model for background component
=======
                        // ... else if spectral model for background component
>>>>>>> deb9c98b
                        // is non-zero and non-infinite then we have the
                        // curvature element of a background component
                        else if (bgd_grad[k] != 0.0  &&
                                 !gammalib::is_infinite(bgd_grad[k])) {
                            colvar[k] = bgd_grad[j] * bgd_grad[k] * fd;
                        }

<<<<<<< HEAD
						// ... else neither sky nor background
=======
                        // ... else neither sky nor background
>>>>>>> deb9c98b
                        else {
                            colvar[k] = 0.0;
                        }

                    } // endfor: Hessian computation

                    // Update matrix
                    curvature->add_to_column(j, colvar);

                } // endif: spectral model for background component valid

            } // endfor: looped over all parameters for derivatives computation

        } // endfor: looped over energy bins

    } // endif: number of parameters was positive

	// ... else there are no parameters, so throw an exception
	else {
		std::string msg ="No model parameter for the computation of the "
						 "likelihood in observation \""+this->name()+
		                 "\" (ID "+this->id()+").\n";
		throw GException::invalid_value(G_LIKELIHOOD, msg);
	}

    // Dump statistics
    #if defined(G_LIKELIHOOD_DEBUG)
    std::cout << "Number of parameters: " << npars << std::endl;
    std::cout << "Number of bins: " << n_bins << std::endl;
    std::cout << "Number of bins used for computation: " << n_used << std::endl;
    std::cout << "Number of bins excluded due to small model: ";
    std::cout << n_small_model << std::endl;
    std::cout << "Number of bins with zero data: " << n_zero_data << std::endl;
    std::cout << "Sum of data (On): " << sum_data << std::endl;
    std::cout << "Sum of model (On): " << sum_model << std::endl;
    std::cout << "Statistics: " << value << std::endl;
    #endif

    // Optionally dump gradient and curvature matrix
    #if defined(G_LIKELIHOOD_DEBUG)
    std::cout << *gradient << std::endl;
    std::cout << *curvature << std::endl;
    #endif

    // Timing measurement
    #if defined(G_LIKELIHOOD_DEBUG)
    #ifdef _OPENMP
    double t_elapse = omp_get_wtime()-t_start;
    #else
    double t_elapse = (double)(clock() - t_start) / (double)CLOCKS_PER_SEC;
    #endif
    std::cout << "GCTAOnOffObservation::optimizer::likelihood: CPU usage = "
	          << t_elapse << " sec" << std::endl;
    #endif

    // Return
    return value;
}


/***********************************************************************//**
 * @brief Print On/Off observation information
 *
 * @param[in] chatter Chattiness.
 * @return String containing On/Off observation information.
 ***************************************************************************/
std::string GCTAOnOffObservation::print(const GChatter& chatter) const
{
    // Initialise result string
    std::string result;

    // Continue only if chatter is not silent
    if (chatter != SILENT) {

        // Append header
        result.append("=== GCTAOnOffObservation ===");

        // Append parameters
        result.append("\n"+gammalib::parformat("Name")+m_name);
        result.append("\n"+gammalib::parformat("Identifier")+m_id);

        // Append spectra, ARF and RMF
        result.append("\n"+m_on_spec.print(gammalib::reduce(chatter)));
        result.append("\n"+m_off_spec.print(gammalib::reduce(chatter)));
        result.append("\n"+m_arf.print(gammalib::reduce(chatter)));
        result.append("\n"+m_rmf.print(gammalib::reduce(chatter)));

        // Append regions
        result.append("\n"+m_on_regions.print(gammalib::reduce(chatter)));
        result.append("\n"+m_off_regions.print(gammalib::reduce(chatter)));
    }

    // Return result
    return result;
}


/*==========================================================================
 =                                                                         =
 =                             Private methods                             =
 =                                                                         =
 ==========================================================================*/

/***********************************************************************//**
 * @brief Initialise class members
 ***************************************************************************/
void GCTAOnOffObservation::init_members(void)
{
    // Initialise members
    m_instrument = "CTAOnOff";
    m_response   = NULL;
    m_ontime     = 0.0;
    m_livetime   = 0.0;
    m_deadc      = 1.0;
    m_on_spec.clear();
    m_off_spec.clear();
    m_arf.clear();
    m_rmf.clear();
    m_on_regions.clear();
    m_off_regions.clear();
    m_src_dir.clear();

    // Return
    return;
}


/***********************************************************************//**
 * @brief Copy class members
 *
 * @param[in] obs CTA On/Off observation.
 ***************************************************************************/
void GCTAOnOffObservation::copy_members(const GCTAOnOffObservation& obs)
{
    // Copy attributes
    m_instrument  = obs.m_instrument;
    m_ontime      = obs.m_ontime;
    m_livetime    = obs.m_livetime;
    m_deadc       = obs.m_deadc;
    m_on_spec     = obs.m_on_spec;
    m_off_spec    = obs.m_off_spec;
    m_arf         = obs.m_arf;
    m_rmf         = obs.m_rmf;
    m_on_regions  = obs.m_on_regions;
    m_off_regions = obs.m_off_regions;
    m_src_dir     = obs.m_src_dir;

    // Clone members
    m_response = (obs.m_response != NULL) ? obs.m_response->clone() : NULL;

    // Return
    return;
}



/***********************************************************************//**
 * @brief Delete class members
 ***************************************************************************/
void GCTAOnOffObservation::free_members(void)
{
    // Return
    return;
}


/***********************************************************************//**
 * @brief Check consistency of data members
 *
 * @param[in] method Calling method.
 *
 * Checks the consistency of data members and throw exceptions in case that
 * inconsistencies are found.
 ***************************************************************************/
void GCTAOnOffObservation::check_consistency(const std::string& method) const
{
    // Check that On spectrum is consistent with Off spectrum
    if (m_on_spec.ebounds() != m_off_spec.ebounds()) {
        std::string msg = "On and Off spectra are incompatible.";
        throw GException::invalid_value(method, msg);
    }

    // Check that On spectrum is consistent with RMF
    if (m_on_spec.ebounds() != m_rmf.emeasured()) {
        std::string msg = "Redistribution Matrix File is incompatible with "
                          "spectra.";
        throw GException::invalid_value(method, msg);
    }

    // Check that ARF is consistent with RMF
    if (m_arf.ebounds() != m_rmf.etrue()) {
        std::string msg = "Redistribution Matrix File is incompatible with "
                          "Auxiliary Response File.";
        throw GException::invalid_value(method, msg);
    }

    // Return
    return;
}


/***********************************************************************//**
 * @brief Set On/Off observation from a CTA observation
 *
 * @param[in] obs CTA observation.
 *
 * @exception GException::invalid_value
 *            No CTA event list found in CTA observation.
 *
 * Sets an On/Off observation from a CTA observation by filling the events
 * that fall in the On and Off regions into the PHA spectra and by computing
 * the corresponding ARF and RMF response functions.
 ***************************************************************************/
void GCTAOnOffObservation::set(const GCTAObservation& obs)
{
    // Get CTA event list pointer
    const GCTAEventList* events = dynamic_cast<const GCTAEventList*>(obs.events());
    if (events == NULL) {
        std::string msg = "No event list found in CTA observation \""+
                          obs.name()+"\" (ID="+obs.id()+"). ON/OFF observation "
                          "can only be filled from event list.";
        throw GException::invalid_value(G_SET, msg);
    }

    // Loop over all events
    for (int i = 0; i < events->size(); ++i) {

        // Get measured event direction
        const GCTAEventAtom* atom = (*events)[i];
        GSkyDir              dir  = atom->dir().dir();

        // Fill in spectrum according to region containment
<<<<<<< HEAD
		if (m_on_regions.contains(dir)) {
			m_on_spec.fill(atom->energy());
		}
		if (m_off_regions.contains(dir)) {
			m_off_spec.fill(atom->energy());
		}

	} // endfor: looped over all events
=======
        if (m_on_regions.contains(dir)) {
            m_on_spec.fill(atom->energy());
        }
        if (m_off_regions.contains(dir)) {
            m_off_spec.fill(atom->energy());
        }
        
    } // endfor: looped over all events
>>>>>>> deb9c98b

    // Store the livetime as exposures of the spectra
    m_on_spec.exposure(obs.livetime());
    m_off_spec.exposure(obs.livetime());

    // Store the ontime, livetime and deadtime correction in the observation
    m_ontime   = obs.ontime();
    m_livetime = obs.livetime();
    m_deadc    = obs.deadc();

<<<<<<< HEAD
	// Compute response components
	compute_arf(obs);
	compute_bgd(obs);
	compute_alpha(obs);
	compute_rmf(obs);

	// Return
	return;
=======
    // Compute response components
    compute_arf(obs);
    compute_bgd(obs);
    compute_alpha(obs);
    compute_rmf(obs);

    // Return
    return;
>>>>>>> deb9c98b
}


/***********************************************************************//**
 * @brief Compute ARF of On/Off observation
 *
 * @param[in] obs CTA observation.
 *
 * @exception GException::invalid_value
 *            No CTA response found in CTA observation.
 *
 * @todo Implement GCTAResponse::npred usage instead of computing Aeff
 *       (required the integration of PSF over On region).
 ***************************************************************************/
void GCTAOnOffObservation::compute_arf(const GCTAObservation& obs)
{
    // Get reconstructed energy boundaries from on ARF
    GEbounds etrue = m_arf.ebounds();
    int      ntrue = etrue.size();

    // Continue only if there are ARF bins
<<<<<<< HEAD
    if (nreco > 0) {

=======
    if (ntrue > 0) {
    
>>>>>>> deb9c98b
        // Get CTA response pointer. Throw an exception if no response is found
        const GCTAResponseIrf* response =
              dynamic_cast<const GCTAResponseIrf*>(obs.response());
        if (response == NULL) {
            std::string msg = "Response in CTA observation \""+obs.name()+"\" "
                              "(ID="+obs.id()+") is not of the GCTAResponseIrf "
                              "type.";
<<<<<<< HEAD
	        throw GException::invalid_value(G_COMPUTE_ARF, msg);
		}

		// Get CTA observation pointing direction, zenith, and azimuth
		GCTAPointing obspnt  = obs.pointing();
		GSkyDir      obsdir  = obspnt.dir();
		double       zenith  = obspnt.zenith();
		double       azimuth = obspnt.azimuth();

        // Loop over reconstructed energies
        for (int i = 0; i < nreco; ++i) {

            // Get mean energy of bin
            double logEreco = ereco.elogmean(i).log10TeV();

			// Initialize effective area for this bin
			m_arf[i] = 0.0;

			// Loop over On sky regions
            for (int m = 0; m < m_on_regions.size(); ++m)  {

				// If region is of type GSkyRegionCircle
				const GSkyRegionCircle* skyreg =
                      dynamic_cast<const GSkyRegionCircle*>(m_on_regions[m]);
				if (skyreg != NULL) {

					// Get centre of circular region
					GSkyDir centre(skyreg->centre());

					// Compute position of region centre in instrument coordinates
				    double theta = obsdir.dist(centre);
				    double phi   = obsdir.posang(centre);

		            // Add up effective area
		            m_arf[i] += response->aeff(theta,
                                               phi,
                                               zenith,
                                               azimuth,
                                               logEreco);

				} // endif: sky region is of type GSkyRegionCircle

			} // endfor: looped over On regions

        } // endfor: looped over reconstructed energies

=======
            throw GException::invalid_value(G_COMPUTE_ARF, msg);
        }

        // Get CTA observation pointing direction, zenith, and azimuth
        GCTAPointing obspnt  = obs.pointing();
        GSkyDir      obsdir  = obspnt.dir();
        double       zenith  = obspnt.zenith();
        double       azimuth = obspnt.azimuth();

        // Retrieve ON map pixel indices and declare working variables
        std::vector<int> pixidx = m_on_regions.nonzeroindices();
        int pixnum = pixidx.size();
        
        // Loop over true energies
        for (int i = 0; i < ntrue; ++i) {
        
            // Get mean energy of bin
            double logEtrue = etrue.elogmean(i).log10TeV();

            // Initialize effective area for this bin
            m_arf[i] = 0.0;

            // Initialize totals
            double totsolid = 0.0;
            double totpsf = 0.0;

            // Loop over pixels in ON region map and integrate effective area 
            for (int j = 0; j < pixnum; j++ ) {
                
                // Get direction to pixel center
                GSkyDir pixdir=m_on_regions.map().inx2dir(pixidx[j]);
                // Get solid angle subtended by this pixel
                double pixsolid=m_on_regions.map().solidangle(pixidx[j]);
                
                // Compute position of pixel centre in instrument coordinates
                double theta = obsdir.dist(pixdir);
                double phi   = obsdir.posang(pixdir);
                
                // Add up effective area
                m_arf[i] += response->aeff(theta,
                                           phi,
                                           zenith,
                                           azimuth,
                                           logEtrue)*pixsolid;
                                           
                // Add pixel solid angle to total for averaging later
                totsolid += pixsolid;
                
                // Integrate PSF
                double delta = m_src_dir.dist(pixdir);
                totpsf += response->psf(delta,
                                        theta,
                                        phi,
                                        zenith,
                                        azimuth,
                                        logEtrue)*pixsolid;

            } // Looped over all pixels in map
            
            // Average effective area over solid angle
            if (totsolid > 0.0) {
                m_arf[i] /= totsolid;
            }
            
            // Correct effective area by containment fraction
            if (totpsf >= 0.0 && totpsf <= 1.0) {
                m_arf[i] *= totpsf;
            }
       
        } // endfor: looped over true energies
        
>>>>>>> deb9c98b
	} // endif: there were energy bins

	// Return
	return;
}


/***********************************************************************//**
 * @brief Compute background rate in Off region
 *
 * @param[in] obs CTA observation.
 *
 * @exception GException::invalid_argument
 *            Observation does not contain relevant response or background
 *            information
 *
 * Compute the background rate in units of events/s/MeV in all Off regions
 * and stores the background rate as additional column with name
 * `BACKGROUND` in the Auxiliary Response File (ARF).
 *
 ***************************************************************************/
void GCTAOnOffObservation::compute_bgd(const GCTAObservation& obs)
{
    // Get reconstructed energy boundaries from on ARF
	GEbounds ereco = m_arf.ebounds();
    int      nreco = ereco.size();

    // Continue only if there are ARF bins
    if (nreco > 0) {

		// Initialise background rates to zero
        std::vector<double> background(nreco, 0.0);

		// Get CTA observation pointing direction
		GCTAPointing obspnt = obs.pointing();

        // Get pointer on CTA IRF response
        const GCTAResponseIrf* rsp =
              dynamic_cast<const GCTAResponseIrf*>(obs.response());
        if (rsp == NULL) {
            std::string msg = "Specified observation does not contain an "
                              "IRF response.\n" + obs.print();
            throw GException::invalid_argument(G_COMPUTE_BGD, msg);
        }

        // Get pointer to CTA background
        const GCTABackground* bgd = rsp->background();
        if (bgd == NULL) {
            std::string msg = "Specified observation contains no "
                              "background information.\n" + obs.print();
            throw GException::invalid_argument(G_COMPUTE_BGD, msg);
        }
<<<<<<< HEAD

        // Loop over Off regions
        for (int m = 0; m < m_off_regions.size(); ++m)  {

            // Get region centre direction, fall through if region is not
            // of type GSkyRegionCircle
            const GSkyRegionCircle* skyreg =
                  dynamic_cast<const GSkyRegionCircle*>(m_off_regions[m]);
            if (skyreg == NULL) {
                continue;
            }

            // Get centre of circular region
            GSkyDir centre = skyreg->centre();

            // Get instrument direction of region centre
            GCTAInstDir offdir = obspnt.instdir(centre);

=======
        
        // Loop over pixels in OFF region map and integrate background rate 
        std::vector<int> pixidx= m_off_regions.nonzeroindices();
        int pixnum=pixidx.size();
        for (int j = 0; j < pixnum; j++ ) {
            
            // Get direction to pixel center
            GSkyDir pixdir=m_off_regions.map().inx2dir(pixidx[j]);
            // Translate sky direction into instrument direction
            GCTAInstDir pixinstdir = obspnt.instdir(pixdir);
            // Get solid angle subtended by this pixel
            double pixsolid = m_off_regions.map().solidangle(pixidx[j]);
            
>>>>>>> deb9c98b
            // Loop over energy bins
            for (int i = 0; i < nreco; ++i) {

                // Get log10(E/TeV) of mean reconstructed bin energy
                //double logEreco = m_on_spec.ebounds().elogmean(i).log10TeV();
                double logEreco = ereco.elogmean(i).log10TeV();

                // Get background rate in events/s/MeV
                background[i] += (*bgd)(logEreco,
                                        pixinstdir.detx(),
                                        pixinstdir.dety()) * pixsolid;
            } // Looped over energy bins
        
        } // Looped over all pixels in map
        
        // Append background vector to ARF
        m_arf.append("BACKGROUND", background);
<<<<<<< HEAD

	} // endif: there were spectral bins
=======
>>>>>>> deb9c98b

    } // endif: there were spectral bins

    // Return
    return;
}


/***********************************************************************//**
 * @brief Compute vector of alpha parameters
 *
 * @param[in] obs CTA observation.
 *
 * @exception GException::invalid_value
 *            No CTA response found in CTA observation.
 *
 * Compute the alpha parameters for all energy bins. The alpha parameter
 * gives the ratio between the On and Off region background acceptance
 * multiplied by the ratio between On and Off region solid angles.
 *
 ***************************************************************************/
void GCTAOnOffObservation::compute_alpha(const GCTAObservation& obs)
{
<<<<<<< HEAD
    // Get reconstructed energy boundaries from RMF
	GEbounds ereco = m_rmf.emeasured();
=======
    // Get reconstructed energy boundaries from on ARF
    GEbounds ereco = m_rmf.emeasured();
>>>>>>> deb9c98b
    int      nreco = ereco.size();

<<<<<<< HEAD
    // Continue only if there are reconstructed energy bins
    if (nreco > 0) {
=======
        // Initialise On/Off exposure ratios
        std::vector<double> alpha(nreco, 0.0);
>>>>>>> deb9c98b
    
        // Get CTA response pointer. Throw an exception if no response is found
        const GCTAResponseIrf* response =
              dynamic_cast<const GCTAResponseIrf*>(obs.response());
        if (response == NULL) {
            std::string msg = "Response in CTA observation \""+obs.name()+"\" "
                              "(ID="+obs.id()+") is not of the GCTAResponseIrf "
                              "type.";
<<<<<<< HEAD
	        throw GException::invalid_value(G_COMPUTE_ALPHA, msg);
		}

		// Get CTA observation pointing direction, zenith, and azimuth
		GCTAPointing obspnt  = obs.pointing();
		GSkyDir      obsdir  = obspnt.dir();
=======
            throw GException::invalid_value(G_COMPUTE_ALPHA, msg);
        }

        // Get CTA observation pointing direction, zenith, and azimuth
        GCTAPointing obspnt  = obs.pointing();
        GSkyDir      obsdir  = obspnt.dir();

        // Declare variables for map handling
        std::vector<int> pixidx;
        int pixnum = 0;
>>>>>>> deb9c98b

        // Loop over reconstructed energies 
        for (int i = 0; i < nreco; ++i) {

            // Get mean log10 energy in TeV of bin
            double logEreco = ereco.elogmean(i).log10TeV();

<<<<<<< HEAD
			// Initialise effective area totals
			double aon(0.0);
			double aoff(0.0);

			// Loop over ON sky regions
            for (int m = 0; m < m_on_regions.size(); ++m)  {

				// If region is of type GSkyRegionCircle
				const GSkyRegionCircle* skyreg =
                      dynamic_cast<const GSkyRegionCircle*>(m_on_regions[m]);
				if (skyreg != NULL) {

					// Get centre of circular region
					GSkyDir centreg = skyreg->centre();

                    // Compute instrument direction from region centre
                    GCTAInstDir instdir(obspnt.instdir(centreg));

                    // Add up acceptance
                    aon += (*response->background())(logEreco,
                                                     instdir.detx(),
                                                     instdir.dety()) *
                           skyreg->solidangle();

				} // endif: sky region is of type GSkyRegionCircle

			} // Looped over ON regions

			// Loop over OFF sky regions
            for (int m = 0; m < m_off_regions.size(); ++m)  {

				// If region is of type GSkyRegionCircle
				const GSkyRegionCircle* skyreg =
                      dynamic_cast<const GSkyRegionCircle*>(m_off_regions[m]);
				if (skyreg != NULL) {

					// Get centre of circular region
					GSkyDir centreg = skyreg->centre();

                    // Compute instrument direction from region centre
                    GCTAInstDir instdir(obspnt.instdir(centreg));

                    // Add up acceptance
                    aoff += (*response->background())(logEreco,
                                                     instdir.detx(),
                                                     instdir.dety()) *
                            skyreg->solidangle();

                } // endif: sky region is of type GSkyRegionCircle

            } // endfor: looped over OFF regions

			// Compute alpha for this energy bin
            double alpha = (aoff > 0.0) ? aon/aoff : 1.0;

            // Set background scaling in On spectra
            m_on_spec.backscal(i, alpha);

        } // endfor: looped over reconstructed energies

=======
            // Initialise background rate totals
            double aon(0.0);
            double aoff(0.0);
            
            // Loop over pixels in ON region map and integrate acceptance 
            pixidx = m_on_regions.nonzeroindices();
            pixnum = pixidx.size();
            for (int j = 0; j < pixnum; j++ ) {
                
                // Get direction to pixel center
                GSkyDir pixdir = m_on_regions.map().inx2dir(pixidx[j]);
                // Translate sky direction into instrument direction
                GCTAInstDir pixinstdir = obspnt.instdir(pixdir);
                // Get solid angle subtended by this pixel
                double pixsolid = m_on_regions.map().solidangle(pixidx[j]);
             
                // Add up acceptance
                aon += (*response->background())(logEreco,
                                                 pixinstdir.detx(),
                                                 pixinstdir.dety()) * pixsolid;
            } // Looped over all pixels in map

            // Loop over pixels in OFF region map and integrate acceptance 
            pixidx = m_off_regions.nonzeroindices();
            pixnum = pixidx.size();
            for (int j = 0; j < pixnum; j++ ) {
            
                // Get direction to pixel center
                GSkyDir pixdir = m_off_regions.map().inx2dir(pixidx[j]);
                // Translate sky direction into instrument direction
                GCTAInstDir pixinstdir = obspnt.instdir(pixdir);
                // Get solid angle subtended by this pixel
                double pixsolid = m_off_regions.map().solidangle(pixidx[j]);
            
                // Add up acceptance
                aoff += (*response->background())(logEreco,
                                                 pixinstdir.detx(),
                                                 pixinstdir.dety()) * pixsolid;
            } // Looped over all pixels in map
            
            // Compute alpha for this energy bin
            if (aoff > 0.0) {
                alpha[i] = aon/aoff;
            }

        } // endfor: looped over reconstructed energies

        // Append alpha vector to ARF
        m_arf.append("ALPHA", alpha);

>>>>>>> deb9c98b
    } // endif: there were energy bins

    // Return
    return;
}


/***********************************************************************//**
 * @brief Compute RMF of On/Off observation
 *
 * @param[in] obs CTA observation.
 *
 * @exception GException::invalid_value
 *            Observation does not contain IRF response
 *
 * Compute the energy redistribution matrix for an On/Off observation. The
 * method requires that the RMF energy axes have been defined before.
 ***************************************************************************/
void GCTAOnOffObservation::compute_rmf(const GCTAObservation& obs)
{
    // Get true and reconstructed energy boundaries from RMF
    GEbounds etrue = m_rmf.etrue();
    GEbounds ereco = m_rmf.emeasured();
    int      ntrue = etrue.size();
    int      nreco = ereco.size();

    // Continue only if there are RMF bins
    if (ntrue > 0 && nreco > 0) {

        // Get CTA response pointer
        const GCTAResponseIrf* response =
              dynamic_cast<const GCTAResponseIrf*>(obs.response());
        if (response == NULL) {
            std::string msg = "Response in CTA observation \""+obs.name()+"\" "
                              "(ID="+obs.id()+") is not of the GCTAResponseIrf "
                              "type.";
<<<<<<< HEAD
	        throw GException::invalid_value(G_COMPUTE_RMF, msg);
		}

		// Get CTA observation pointing direction, zenith, and azimuth
		GCTAPointing obspnt  = obs.pointing();
		GSkyDir      obsdir  = obspnt.dir();
		double       zenith  = obspnt.zenith();
		double       azimuth = obspnt.azimuth();

=======
            throw GException::invalid_value(G_COMPUTE_RMF, msg);
        }

        // Get CTA observation pointing direction, zenith, and azimuth
        GCTAPointing obspnt  = obs.pointing();
        GSkyDir      obsdir  = obspnt.dir();
        double       zenith  = obspnt.zenith();
        double       azimuth = obspnt.azimuth();

        // Retrieve map information
        std::vector<int> pixidx= m_on_regions.nonzeroindices();
        int pixnum=pixidx.size();
        
>>>>>>> deb9c98b
        // Loop over reconstructed energy
        for (int ireco = 0; ireco < nreco; ++ireco) {

            // Get log10(E)
            double logEreco = ereco.elogmean(ireco).log10TeV();

            // Loop over true energy
            for (int itrue = 0; itrue < ntrue; ++itrue) {

                // Initialise RMF element
                m_rmf(itrue, ireco) = 0.0;

                // Compute true energy and initialise weight for this bin
                double logEtrue = etrue.elogmean(itrue).log10TeV();
<<<<<<< HEAD
				double weight   = 0.0;

				// Loop over ON sky regions
	            for (int m = 0; m < m_on_regions.size(); ++m)  {

					// Fall through if region is not of type GSkyRegionCircle
					const GSkyRegionCircle* skyreg =
                          dynamic_cast<const GSkyRegionCircle*>(m_on_regions[m]);
					if (skyreg == NULL) {
                        continue;
                    }

                    // Get centre of circular region
                    GSkyDir centreg(skyreg->centre());

                    // Compute position of region centre in instrument coordinates
                    double theta = obsdir.dist(centreg);
                    double phi   = obsdir.posang(centreg);
=======
                double weight   = 0.0;

                // Loop over pixels in ON region map and integrate acceptance
                for (int j = 0; j < pixnum; j++ ) {
                
                    // Get direction to pixel center
                    GSkyDir pixdir = m_on_regions.map().inx2dir(pixidx[j]);
                    // Translate sky direction into instrument direction
                    GCTAInstDir pixinstdir = obspnt.instdir(pixdir);
                    // Get solid angle subtended by this pixel
                    double pixsolid=m_on_regions.map().solidangle(pixidx[j]);
             
                    // Compute position of pixel centre in instrument coordinates
                    double theta = obsdir.dist(pixdir);
                    double phi   = obsdir.posang(pixdir);
>>>>>>> deb9c98b

                    // Get effective area
                    double aeff = response->aeff(theta,
                                                 phi,
                                                 zenith,
                                                 azimuth,
                                                 logEreco);

                    // Add up energy dispersion weighted by effective area
                    weight              += aeff;
                    m_rmf(itrue, ireco) += response->edisp(ereco.elogmean(ireco),
                                                           theta,
                                                           phi,
<<<<<<< HEAD
		                                                   zenith,
		                                                   azimuth,
		                                                   logEtrue) * aeff;

				} // endfor: looped over ON regions

				// Complete weighing by dividing by total effective area
				if (weight > 0.0) {
=======
                                                           zenith,
                                                           azimuth,
                                                           logEtrue) * aeff;
                } // Looped over all pixels in map
                
                // Complete weighing by dividing by total effective area
                if (weight > 0.0) {
>>>>>>> deb9c98b
                    m_rmf(itrue, ireco) /= weight;
                }	

            } // endfor: looped over true energy

        } // endfor: looped over reconstructed energy

    } // endif: there were energy bins

    // Return
    return;
}


/***********************************************************************
 * @brief Compute \f$N_{\gamma}\f$ value and model parameter gradients
 *
 * @param[in] models Model container.
 * @param[in] ibin Energy bin number.
 * @param[in,out] grad Model gradient vector.
 *
 * Returns the predicted number of source events \f$N_{\gamma}\f$
 * in the On regions for a given energy bin. The method computes also
 *
 * \f[
 *    \left( \frac{\partial N_{\gamma}}{\partial p_{\rm sky}} \right)
 * \f]
 *
 * which are the gradients in the predicted number of source events with
 * respect to all model parameters.
 *
 * The method assumes that parameters are stored in the order
 * spatial-spectral-temporal.
 *
 * @todo I think this method only works for point sources. What happens
 *       for an extended source?
 ***********************************************************************/
double GCTAOnOffObservation::N_gamma(const GModels& models,
                                     const int&     ibin,
                                     GVector*       grad) const
{
    // Get total number of model parameters
    int npars = models.npars();

    // Initialize results
    double value = 0.0;
    for (int i = 0; i < npars; ++i) {
        (*grad)[i] = 0.0;
    }
<<<<<<< HEAD

	// Continue only if bin number is in range and there are model parameters
	if ((ibin >= 0) && (ibin < m_on_spec.size()) && (npars > 0)) {

        // Initialise parameter index
        int ipar = 0;

        // Get energy bin bounds
        const GEnergy emin   = m_on_spec.ebounds().emin(ibin);
        const GEnergy emax   = m_on_spec.ebounds().emax(ibin);
        const GEnergy emean  = m_on_spec.ebounds().elogmean(ibin);
        const double  ewidth = m_on_spec.ebounds().ewidth(ibin).MeV();
=======
    
    // Continue only if bin number is in range and there are model parameters
    if ((ibin >= 0) && (ibin < m_on_spec.size()) && (npars > 0)) {

        // Initialise parameter index
        int ipar = 0;
        
        // Get true energy binning (loop over bins further down)
        GEbounds etrue = m_arf.ebounds();
        int      ntrue = etrue.size();
        
        /* Previous version without RMF
>>>>>>> deb9c98b

        // Get reconstructed energy bin properties
        const GEnergy erecomin   = m_on_spec.ebounds().emin(ibin);
        const GEnergy erecomax   = m_on_spec.ebounds().emax(ibin);
        const GEnergy erecomean  = m_on_spec.ebounds().elogmean(ibin);
        const double  erecowidth = m_on_spec.ebounds().ewidth(ibin).MeV();
        
        // Compute normalisation factors
        double exposure  = m_on_spec.exposure();
        double norm_flux = m_arf[ibin] * exposure; // cm2 s
        double norm_grad = norm_flux   * ewidth;   // cm2 s MeV
<<<<<<< HEAD
=======
        
        */
>>>>>>> deb9c98b

        // Loop over models
        for (int j = 0; j < models.size(); ++j) {

            // Get model pointer. Fall through if pointer is not valid
            const GModel* mptr = models[j];
            if (mptr == NULL) {
                continue;
            }

            // Fall through if model does not apply to specific instrument
            // and observation identifier
            if (!mptr->is_valid(instrument(), id())) {
                ipar += mptr->size();
                continue;
            }

            // Fall through if this model component is a not sky component
            const GModelSky* sky = dynamic_cast<const GModelSky*>(mptr);
            if (sky == NULL) {
                ipar += mptr->size();
                continue;
            }

            // Increase parameter counter for spatial parameter
            GModelSpatial* spatial = sky->spatial();
            if (spatial != NULL)  {
                ipar += spatial->size();
            }

            // Spectral component (the useful one)
            GModelSpectral* spectral = sky->spectral();
            if (spectral != NULL)  {
<<<<<<< HEAD

=======
                  
                    // Loop over true energy bins
                    for (int itrue = 0; itrue < ntrue; ++itrue) {
                        
                        // True energy bin properties
                        const GEnergy etruemin   = etrue.emin(itrue);
                        const GEnergy etruemax   = etrue.emax(itrue);
                        const GEnergy etruemean  = etrue.elogmean(itrue);
                        const double  etruewidth = etrue.ewidth(itrue).MeV();
                        
                        // Determine number of gamma-ray events in model by
                        // computing the flux over the true  energy bin 
                        // in ph/cm2/s and multiplying this by effective area (cm2)
                        // and livetime (s) and redistribution probability
                        double norm_flux = m_arf[itrue] * m_on_spec.exposure() * m_rmf(itrue, ibin);
                        value += spectral->flux(etruemin, etruemax) * norm_flux;
                        
                        // Determine the model gradients at the current true energy. The
                        // eval() method needs a time in case that the spectral model
                        // has a time dependence. We simply use a dummy time here.
                        double norm_grad = norm_flux * etruewidth;
                        spectral->eval(etruemean, GTime(), true);

                        // Loop over spectral model parameters
                        for (int k = 0; k < spectral->size(); ++k, ++ipar)  {
                            GModelPar& par = (*spectral)[k];
                            if (par.is_free() && ipar < npars)  {
                                (*grad)[ipar] += par.factor_gradient() * norm_grad;
                            }
                        } // Looped over model parameters
                        
                    } // Looped over true energy bins
                
                
                /* Previous version without RMF
                
>>>>>>> deb9c98b
                // Determine the number of gamma-ray events in model by
                // computing the flux over the energy bin in ph/cm2/s
                // and multiplying this flux by the effective area (cm2)
                // and the livetime (s)
                value += spectral->flux(emin, emax) * norm_flux;

                // Determine the model gradients at the current energy. The
                // eval() method needs a time in case that the spectral model
                // has a time dependence. We simply use a dummy time here.
                spectral->eval(emean, GTime(), true);

                // Loop over spectral model parameters
                for (int k = 0; k < spectral->size(); ++k, ++ipar)  {
                    GModelPar& par = (*spectral)[k];
                    if (par.is_free() && ipar < npars)  {
                        (*grad)[ipar] = par.factor_gradient() * norm_grad;
                    }
                }
<<<<<<< HEAD
=======
                
                */
>>>>>>> deb9c98b

            } // endif: spectral component

            // Increase parameter counter for temporal parameter
            GModelTemporal* temporal = sky->temporal();
            if (temporal != NULL)  {
                ipar += temporal->size();
            }

        } // endfor: looped over model components

<<<<<<< HEAD
	} // endif: bin number is in the range and model container is not empty

	// Return number of gamma-ray events
	return value;
=======
    } // endif: bin number is in the range and model container is not empty

    // Return number of gamma-ray events
    return value;
>>>>>>> deb9c98b
}


/***********************************************************************
 * @brief Compute \f$N_{\rm bgd}\f$ value and model parameter gradients
 *
 * @param[in] models Model container.
 * @param[in] ibin Energy bin index.
 * @param[in,out] grad Model gradient vector.
 * @return Predicted number of background events in Off regions.
 *
 * Returns the predicted number of background events \f$N_{\rm bgd}\f$
 * in the Off regions for a given energy bin. The method computes also
 *
 * \f[
 *    \left( \frac{\partial N_{\rm bgd}}{\partial p_{\rm bgd}} \right)
 * \f]
 *
 * which are the gradients in the predicted number of background events
 * with respect to all model parameters.
 *
 * The method assumes that the model parameters are stored in the order
 * spectral-temporal.
 *
 * @todo So far only handles the GCTAModelIrfBackground background model;
 *       Should be more generic, but there is maybe for the moment no
 *       other choice than implementing something for all possible
 *       background models; that's not very satisfactory ...
 ***********************************************************************/
double GCTAOnOffObservation::N_bgd(const GModels& models,
                                   const int&     ibin,
                                   GVector*       grad) const
{
<<<<<<< HEAD
	// Get total number of model parameters
	int npars = models.npars();

	// Initialize results
	double value = 0.0;
=======
    // Get total number of model parameters
    int npars = models.npars();
    
    // Initialize results
    double value = 0.0;
>>>>>>> deb9c98b
    for (int i = 0; i < npars; ++i) {
        (*grad)[i] = 0.0;
    }

    // Continue only if bin number is valid and if there are model parameters
    if ((ibin >= 0) && (ibin < m_off_spec.size()) && (npars > 0))  {

        // Initialise parameter index
        int ipar = 0;

        // Get reference to background rates (events/MeV/s)
        const std::vector<double>& background = m_arf["BACKGROUND"];

<<<<<<< HEAD
        // Get energy bin mean and width
=======
        // Get reconstructed energy bin mean and width
>>>>>>> deb9c98b
        const GEnergy emean  = m_off_spec.ebounds().elogmean(ibin);
        const double  ewidth = m_off_spec.ebounds().ewidth(ibin).MeV();

        // Compute normalisation factor (events)
        double exposure = m_off_spec.exposure();
        double norm     = background[ibin] * exposure * ewidth;

        // Loop over models
        for (int j = 0; j < models.size(); ++j) {

            // Get model pointer. Fall through if pointer is not valid
            const GModel* mptr = models[j];
            if (mptr == NULL) {
                continue;
            }

            // Fall through if model does not apply to specific instrument
            // and observation identifier.
            if (!mptr->is_valid(this->instrument(), this->id())) {
                ipar += mptr->size();
                continue;
            }

            // Fall through if model is not an IRF background component
            const GCTAModelIrfBackground* bgd =
                  dynamic_cast<const GCTAModelIrfBackground*>(mptr);
            if (bgd == NULL) {
                ipar += mptr->size();
                continue;
            }

            // Get spectral component
            GModelSpectral* spectral = bgd->spectral();
            if (spectral != NULL)  {

                // Determine the number of background events in model by
                // computing the model normalization at the mean bin energy bin
                // and multiplying the normalisation with the number of
                // background events. The eval() method needs a time in case
                // that the spectral model has a time dependence. We simply
                // use a dummy time here.
                value += spectral->eval(emean, GTime(), true) * norm;

                // Compute the parameter gradients for all spectral model
                // parameters
                for (int k = 0; k < spectral->size(); ++k, ++ipar)  {
                    GModelPar& par = (*spectral)[k];
                    if (par.is_free() && ipar < npars)  {
                        (*grad)[ipar] += par.factor_gradient() * norm;
                    }
                }

            } // endif: pointer to spectral component was not NULL

            // Increase parameter counter for temporal parameter
            GModelTemporal* temporal = bgd->temporal();
            if (temporal != NULL)  {
                ipar += temporal->size();
            }

        } // endfor: looped over model components

<<<<<<< HEAD
	} // endif: bin number is in the range and model container is not empty

	// Return
	return value;
=======
    } // endif: bin number is in the range and model container is not empty

    // Return
    return value;
>>>>>>> deb9c98b
}<|MERGE_RESOLUTION|>--- conflicted
+++ resolved
@@ -130,8 +130,9 @@
  * @param[in] obs CTA observation.
  * @param[in] etrue True energy boundaries.
  * @param[in] ereco Reconstructed energy boundaries.
- * @param[in] on On regions.
- * @param[in] off Off regions.
+ * @param[in] on On region map.
+ * @param[in] off Off region map.
+ * @param[in] srcdir Point source location.
  *
  * Constructs On/Off observation by filling the On and Off spectra and
  * computing the Auxiliary Response File (ARF) and Redistribution Matrix
@@ -140,11 +141,11 @@
  * regions.
  ***************************************************************************/
 GCTAOnOffObservation::GCTAOnOffObservation(const GCTAObservation& obs,
+                                           const GSkyDir&         srcdir,
                                            const GEbounds&        etrue,
                                            const GEbounds&        ereco,
                                            const GSkyRegionMap&   on,
-                                           const GSkyRegionMap&   off,
-                                           const GSkyDir          src_dir)
+                                           const GSkyRegionMap&   off)
 {
     // Initialise private
     init_members();
@@ -157,19 +158,13 @@
     m_arf = GArf(etrue);
     m_rmf = GRmf(etrue, ereco);
 
-    // Store regions
-    m_on_regions  = on;
-    m_off_regions = off;
-    
-    // Set direction to source
-    m_src_dir=src_dir;
-
     // Set On/Off observation from CTA observation
-    set(obs);
+    set(obs, srcdir, on, off);
 
     // Return
     return;
 }
+
 
 /***********************************************************************//**
  * @brief CTA On/Off observation stacking constructor
@@ -525,12 +520,10 @@
  * expected format of the XML element is
  *
  *     <observation name="..." id="..." instrument="...">
- *       <parameter name="Pha_on"      file="..."/>
- *       <parameter name="Pha_off"     file="..."/>
- *       <parameter name="Regions_on"  file="..."/>
- *       <parameter name="Regions_off" file="..."/>
- *       <parameter name="Arf"         file="..."/>
- *       <parameter name="Rmf"         file="..."/>
+ *       <parameter name="Pha_on"  file="..."/>
+ *       <parameter name="Pha_off" file="..."/>
+ *       <parameter name="Arf"     file="..."/>
+ *       <parameter name="Rmf"     file="..."/>
  *     </observation>
  *
  ***************************************************************************/
@@ -543,32 +536,20 @@
     m_instrument = xml.attribute("instrument");
 
     // Get file names
-    std::string pha_on  = gammalib::xml_get_attr(G_READ, xml, "Pha_on",      "file");
-    std::string pha_off = gammalib::xml_get_attr(G_READ, xml, "Pha_off",     "file");
-    //std::string reg_on  = gammalib::xml_get_attr(G_READ, xml, "Regions_on",  "file");
-    //std::string reg_off = gammalib::xml_get_attr(G_READ, xml, "Regions_off", "file");
-    std::string arf     = gammalib::xml_get_attr(G_READ, xml, "Arf",         "file");
-    std::string rmf     = gammalib::xml_get_attr(G_READ, xml, "Rmf",         "file");
+    std::string pha_on  = gammalib::xml_get_attr(G_READ, xml, "Pha_on",  "file");
+    std::string pha_off = gammalib::xml_get_attr(G_READ, xml, "Pha_off", "file");
+    std::string arf     = gammalib::xml_get_attr(G_READ, xml, "Arf",     "file");
+    std::string rmf     = gammalib::xml_get_attr(G_READ, xml, "Rmf",     "file");
 
     // Expand file names
     pha_on  = gammalib::xml_file_expand(xml, pha_on);
     pha_off = gammalib::xml_file_expand(xml, pha_off);
-    //reg_on  = gammalib::xml_file_expand(xml, reg_on);
-    //reg_off = gammalib::xml_file_expand(xml, reg_off);
     arf     = gammalib::xml_file_expand(xml, arf);
     rmf     = gammalib::xml_file_expand(xml, rmf);
 
     // Load files
     m_on_spec.load(pha_on);
-<<<<<<< HEAD
 	m_off_spec.load(pha_off);
-    //m_on_regions.load(reg_on);
-    //m_off_regions.load(reg_off);
-=======
-    m_off_spec.load(pha_off);
-    m_on_regions.load(reg_on);
-    m_off_regions.load(reg_off);
->>>>>>> deb9c98b
     m_arf.load(arf);
     m_rmf.load(rmf);
 
@@ -589,12 +570,10 @@
  * expected format of the XML element is
  *
  *     <observation name="..." id="..." instrument="...">
- *       <parameter name="Pha_on"      file="..."/>
- *       <parameter name="Pha_off"     file="..."/>
- *       <parameter name="Regions_on"  file="..."/>
- *       <parameter name="Regions_off" file="..."/>
- *       <parameter name="Arf"         file="..."/>
- *       <parameter name="Rmf"         file="..."/>
+ *       <parameter name="Pha_on"  file="..."/>
+ *       <parameter name="Pha_off" file="..."/>
+ *       <parameter name="Arf"     file="..."/>
+ *       <parameter name="Rmf"     file="..."/>
  *     </observation>
  *
  * The actual files described in the XML elements are not written.
@@ -611,14 +590,6 @@
     // Set Pha_off parameter
     par = gammalib::xml_need_par(G_WRITE, xml, "Pha_off");
     par->attribute("file", gammalib::xml_file_reduce(xml, m_off_spec.filename()));
-
-    // Set Regions_on parameter
-    //par = gammalib::xml_need_par(G_WRITE, xml, "Regions_on");
-    //par->attribute("file", gammalib::xml_file_reduce(xml, m_on_regions.filename()));
-
-    // Set Regions_off parameter
-    //par = gammalib::xml_need_par(G_WRITE, xml, "Regions_off");
-    //par->attribute("file", gammalib::xml_file_reduce(xml, m_off_regions.filename()));
 
     // Set Arf parameter
     par = gammalib::xml_need_par(G_WRITE, xml, "Arf");
@@ -758,7 +729,6 @@
     double sum_model     = 0.0;
     double init_npred    = *npred;
     #endif
-<<<<<<< HEAD
 
 	// Initialise log-likelihood value
     double value = 0.0;
@@ -769,34 +739,12 @@
 	// Create model gradient vectors for sky and background parameters
 	GVector sky_grad(npars);
 	GVector bgd_grad(npars);
-=======
-	
-    // Initialise log-likelihood value
-    double value = 0.0;
-
-    // Get number of model parameters in model container
-    int npars = models.npars();
-    
-    // Create model gradient vectors for sky and background parameters
-    GVector sky_grad(npars);
-    GVector bgd_grad(npars);
->>>>>>> deb9c98b
 
     // Allocate working array
     GVector colvar(npars);
 
-    // Get reference to alpha parameters
-<<<<<<< HEAD
-    //const std::vector<double>& alpha = m_arf["ALPHA"];
-
 	// Check that there is at least one parameter
 	if (npars > 0) {
-=======
-    const std::vector<double>& alpha = m_arf["ALPHA"];
-
-    // Check that there is at least one parameter
-    if (npars > 0) {
->>>>>>> deb9c98b
 
         // Loop over all energy bins
         for (int i = 0; i < m_on_spec.size(); ++i) {
@@ -811,19 +759,15 @@
             double non  = m_on_spec[i];
             double noff = m_off_spec[i];
 
-<<<<<<< HEAD
             // Get background scaling
             double alpha = m_on_spec.backscal(i);
 
-=======
->>>>>>> deb9c98b
             // Get number of gamma and background events (and corresponding
             // spectral model gradients)
             double ngam = N_gamma(models, i, &sky_grad);
             double nbgd = N_bgd(models, i, &bgd_grad);
 
             // Skip bin if model is too small (avoids -Inf or NaN gradients)
-            //double nonpred = ngam + alpha[i] * nbgd;
             double nonpred = ngam + alpha * nbgd;
             if ((nbgd <= minmod) || (nonpred <= minmod)) {
                 #if defined(G_LIKELIHOOD_DEBUG)
@@ -848,12 +792,9 @@
             // Fill derivatives
             double fa         = non/nonpred;
             double fb         = fa/nonpred;
-            //double fc         = alpha[i] * fb;
             double fc         = alpha * fb;
-            //double fd         = fc * alpha[i] + noff/(nbgd*nbgd);
             double fd         = fc * alpha + noff/(nbgd*nbgd);
             double sky_factor = 1.0 - fa;
-            //double bgd_factor = 1.0 + alpha[i] - alpha[i] * fa - noff/nbgd;
             double bgd_factor = 1.0 + alpha - alpha * fa - noff/nbgd;
 
             // Loop over all parameters
@@ -920,11 +861,7 @@
                             colvar[k] = bgd_grad[j] * sky_grad[k] * fc;
                         }
 
-<<<<<<< HEAD
 						// ... else if spectral model for background component
-=======
-                        // ... else if spectral model for background component
->>>>>>> deb9c98b
                         // is non-zero and non-infinite then we have the
                         // curvature element of a background component
                         else if (bgd_grad[k] != 0.0  &&
@@ -932,11 +869,7 @@
                             colvar[k] = bgd_grad[j] * bgd_grad[k] * fd;
                         }
 
-<<<<<<< HEAD
 						// ... else neither sky nor background
-=======
-                        // ... else neither sky nor background
->>>>>>> deb9c98b
                         else {
                             colvar[k] = 0.0;
                         }
@@ -1023,10 +956,6 @@
         result.append("\n"+m_off_spec.print(gammalib::reduce(chatter)));
         result.append("\n"+m_arf.print(gammalib::reduce(chatter)));
         result.append("\n"+m_rmf.print(gammalib::reduce(chatter)));
-
-        // Append regions
-        result.append("\n"+m_on_regions.print(gammalib::reduce(chatter)));
-        result.append("\n"+m_off_regions.print(gammalib::reduce(chatter)));
     }
 
     // Return result
@@ -1055,9 +984,6 @@
     m_off_spec.clear();
     m_arf.clear();
     m_rmf.clear();
-    m_on_regions.clear();
-    m_off_regions.clear();
-    m_src_dir.clear();
 
     // Return
     return;
@@ -1080,9 +1006,6 @@
     m_off_spec    = obs.m_off_spec;
     m_arf         = obs.m_arf;
     m_rmf         = obs.m_rmf;
-    m_on_regions  = obs.m_on_regions;
-    m_off_regions = obs.m_off_regions;
-    m_src_dir     = obs.m_src_dir;
 
     // Clone members
     m_response = (obs.m_response != NULL) ? obs.m_response->clone() : NULL;
@@ -1142,6 +1065,9 @@
  * @brief Set On/Off observation from a CTA observation
  *
  * @param[in] obs CTA observation.
+ * @param[in] srcdir Point source location.
+ * @param[in] on On region map.
+ * @param[in] off Off region map.
  *
  * @exception GException::invalid_value
  *            No CTA event list found in CTA observation.
@@ -1150,7 +1076,10 @@
  * that fall in the On and Off regions into the PHA spectra and by computing
  * the corresponding ARF and RMF response functions.
  ***************************************************************************/
-void GCTAOnOffObservation::set(const GCTAObservation& obs)
+void GCTAOnOffObservation::set(const GCTAObservation& obs,
+                               const GSkyDir&         srcdir,
+                               const GSkyRegionMap&   on,
+                               const GSkyRegionMap&   off)
 {
     // Get CTA event list pointer
     const GCTAEventList* events = dynamic_cast<const GCTAEventList*>(obs.events());
@@ -1169,25 +1098,14 @@
         GSkyDir              dir  = atom->dir().dir();
 
         // Fill in spectrum according to region containment
-<<<<<<< HEAD
-		if (m_on_regions.contains(dir)) {
+		if (on.contains(dir)) {
 			m_on_spec.fill(atom->energy());
 		}
-		if (m_off_regions.contains(dir)) {
+		if (off.contains(dir)) {
 			m_off_spec.fill(atom->energy());
 		}
 
 	} // endfor: looped over all events
-=======
-        if (m_on_regions.contains(dir)) {
-            m_on_spec.fill(atom->energy());
-        }
-        if (m_off_regions.contains(dir)) {
-            m_off_spec.fill(atom->energy());
-        }
-        
-    } // endfor: looped over all events
->>>>>>> deb9c98b
 
     // Store the livetime as exposures of the spectra
     m_on_spec.exposure(obs.livetime());
@@ -1198,25 +1116,14 @@
     m_livetime = obs.livetime();
     m_deadc    = obs.deadc();
 
-<<<<<<< HEAD
 	// Compute response components
-	compute_arf(obs);
-	compute_bgd(obs);
-	compute_alpha(obs);
-	compute_rmf(obs);
+	compute_arf(obs, srcdir, on);
+	compute_bgd(obs, off);
+	compute_alpha(obs, on, off);
+	compute_rmf(obs, on);
 
 	// Return
 	return;
-=======
-    // Compute response components
-    compute_arf(obs);
-    compute_bgd(obs);
-    compute_alpha(obs);
-    compute_rmf(obs);
-
-    // Return
-    return;
->>>>>>> deb9c98b
 }
 
 
@@ -1224,6 +1131,8 @@
  * @brief Compute ARF of On/Off observation
  *
  * @param[in] obs CTA observation.
+ * @param[in] srcdir Point source location.
+ * @param[in] on On region map.
  *
  * @exception GException::invalid_value
  *            No CTA response found in CTA observation.
@@ -1231,20 +1140,17 @@
  * @todo Implement GCTAResponse::npred usage instead of computing Aeff
  *       (required the integration of PSF over On region).
  ***************************************************************************/
-void GCTAOnOffObservation::compute_arf(const GCTAObservation& obs)
+void GCTAOnOffObservation::compute_arf(const GCTAObservation& obs,
+                                       const GSkyDir&         srcdir,
+                                       const GSkyRegionMap&   on)
 {
     // Get reconstructed energy boundaries from on ARF
     GEbounds etrue = m_arf.ebounds();
     int      ntrue = etrue.size();
 
     // Continue only if there are ARF bins
-<<<<<<< HEAD
-    if (nreco > 0) {
-
-=======
     if (ntrue > 0) {
     
->>>>>>> deb9c98b
         // Get CTA response pointer. Throw an exception if no response is found
         const GCTAResponseIrf* response =
               dynamic_cast<const GCTAResponseIrf*>(obs.response());
@@ -1252,54 +1158,6 @@
             std::string msg = "Response in CTA observation \""+obs.name()+"\" "
                               "(ID="+obs.id()+") is not of the GCTAResponseIrf "
                               "type.";
-<<<<<<< HEAD
-	        throw GException::invalid_value(G_COMPUTE_ARF, msg);
-		}
-
-		// Get CTA observation pointing direction, zenith, and azimuth
-		GCTAPointing obspnt  = obs.pointing();
-		GSkyDir      obsdir  = obspnt.dir();
-		double       zenith  = obspnt.zenith();
-		double       azimuth = obspnt.azimuth();
-
-        // Loop over reconstructed energies
-        for (int i = 0; i < nreco; ++i) {
-
-            // Get mean energy of bin
-            double logEreco = ereco.elogmean(i).log10TeV();
-
-			// Initialize effective area for this bin
-			m_arf[i] = 0.0;
-
-			// Loop over On sky regions
-            for (int m = 0; m < m_on_regions.size(); ++m)  {
-
-				// If region is of type GSkyRegionCircle
-				const GSkyRegionCircle* skyreg =
-                      dynamic_cast<const GSkyRegionCircle*>(m_on_regions[m]);
-				if (skyreg != NULL) {
-
-					// Get centre of circular region
-					GSkyDir centre(skyreg->centre());
-
-					// Compute position of region centre in instrument coordinates
-				    double theta = obsdir.dist(centre);
-				    double phi   = obsdir.posang(centre);
-
-		            // Add up effective area
-		            m_arf[i] += response->aeff(theta,
-                                               phi,
-                                               zenith,
-                                               azimuth,
-                                               logEreco);
-
-				} // endif: sky region is of type GSkyRegionCircle
-
-			} // endfor: looped over On regions
-
-        } // endfor: looped over reconstructed energies
-
-=======
             throw GException::invalid_value(G_COMPUTE_ARF, msg);
         }
 
@@ -1309,13 +1167,9 @@
         double       zenith  = obspnt.zenith();
         double       azimuth = obspnt.azimuth();
 
-        // Retrieve ON map pixel indices and declare working variables
-        std::vector<int> pixidx = m_on_regions.nonzeroindices();
-        int pixnum = pixidx.size();
-        
         // Loop over true energies
         for (int i = 0; i < ntrue; ++i) {
-        
+
             // Get mean energy of bin
             double logEtrue = etrue.elogmean(i).log10TeV();
 
@@ -1324,32 +1178,38 @@
 
             // Initialize totals
             double totsolid = 0.0;
-            double totpsf = 0.0;
+            double totpsf   = 0.0;
 
             // Loop over pixels in ON region map and integrate effective area 
-            for (int j = 0; j < pixnum; j++ ) {
-                
+            for (int j = 0; j < on.nonzero_indices().size(); ++j) {
+
+                // Get pixel index
+                int pixidx = on.nonzero_indices()[j];
+
                 // Get direction to pixel center
-                GSkyDir pixdir=m_on_regions.map().inx2dir(pixidx[j]);
+                GSkyDir pixdir = on.map().inx2dir(pixidx);
+
                 // Get solid angle subtended by this pixel
-                double pixsolid=m_on_regions.map().solidangle(pixidx[j]);
-                
+                double pixsolid = on.map().solidangle(pixidx);
+
                 // Compute position of pixel centre in instrument coordinates
                 double theta = obsdir.dist(pixdir);
                 double phi   = obsdir.posang(pixdir);
-                
+
                 // Add up effective area
                 m_arf[i] += response->aeff(theta,
                                            phi,
                                            zenith,
                                            azimuth,
                                            logEtrue)*pixsolid;
-                                           
+
                 // Add pixel solid angle to total for averaging later
                 totsolid += pixsolid;
-                
+
+                // Compute offset angle to source
+                double delta = srcdir.dist(pixdir);
+
                 // Integrate PSF
-                double delta = m_src_dir.dist(pixdir);
                 totpsf += response->psf(delta,
                                         theta,
                                         phi,
@@ -1357,21 +1217,20 @@
                                         azimuth,
                                         logEtrue)*pixsolid;
 
-            } // Looped over all pixels in map
-            
+            } // endfor: Looped over all pixels in map
+
             // Average effective area over solid angle
             if (totsolid > 0.0) {
                 m_arf[i] /= totsolid;
             }
-            
+
             // Correct effective area by containment fraction
             if (totpsf >= 0.0 && totpsf <= 1.0) {
                 m_arf[i] *= totpsf;
             }
-       
+
         } // endfor: looped over true energies
         
->>>>>>> deb9c98b
 	} // endif: there were energy bins
 
 	// Return
@@ -1383,6 +1242,7 @@
  * @brief Compute background rate in Off region
  *
  * @param[in] obs CTA observation.
+ * @param[in] off Off region map.
  *
  * @exception GException::invalid_argument
  *            Observation does not contain relevant response or background
@@ -1393,7 +1253,8 @@
  * `BACKGROUND` in the Auxiliary Response File (ARF).
  *
  ***************************************************************************/
-void GCTAOnOffObservation::compute_bgd(const GCTAObservation& obs)
+void GCTAOnOffObservation::compute_bgd(const GCTAObservation& obs,
+                                       const GSkyRegionMap&   off)
 {
     // Get reconstructed energy boundaries from on ARF
 	GEbounds ereco = m_arf.ebounds();
@@ -1424,62 +1285,39 @@
                               "background information.\n" + obs.print();
             throw GException::invalid_argument(G_COMPUTE_BGD, msg);
         }
-<<<<<<< HEAD
-
-        // Loop over Off regions
-        for (int m = 0; m < m_off_regions.size(); ++m)  {
-
-            // Get region centre direction, fall through if region is not
-            // of type GSkyRegionCircle
-            const GSkyRegionCircle* skyreg =
-                  dynamic_cast<const GSkyRegionCircle*>(m_off_regions[m]);
-            if (skyreg == NULL) {
-                continue;
-            }
-
-            // Get centre of circular region
-            GSkyDir centre = skyreg->centre();
-
-            // Get instrument direction of region centre
-            GCTAInstDir offdir = obspnt.instdir(centre);
-
-=======
-        
+
         // Loop over pixels in OFF region map and integrate background rate 
-        std::vector<int> pixidx= m_off_regions.nonzeroindices();
-        int pixnum=pixidx.size();
-        for (int j = 0; j < pixnum; j++ ) {
-            
+        for (int j = 0; j < off.nonzero_indices().size(); ++j) {
+
+            // Get pixel index
+            int pixidx = off.nonzero_indices()[j];
+
             // Get direction to pixel center
-            GSkyDir pixdir=m_off_regions.map().inx2dir(pixidx[j]);
+            GSkyDir pixdir = off.map().inx2dir(pixidx);
+
             // Translate sky direction into instrument direction
             GCTAInstDir pixinstdir = obspnt.instdir(pixdir);
+
             // Get solid angle subtended by this pixel
-            double pixsolid = m_off_regions.map().solidangle(pixidx[j]);
-            
->>>>>>> deb9c98b
+            double pixsolid = off.map().solidangle(pixidx);
+
             // Loop over energy bins
             for (int i = 0; i < nreco; ++i) {
 
                 // Get log10(E/TeV) of mean reconstructed bin energy
-                //double logEreco = m_on_spec.ebounds().elogmean(i).log10TeV();
                 double logEreco = ereco.elogmean(i).log10TeV();
 
                 // Get background rate in events/s/MeV
                 background[i] += (*bgd)(logEreco,
                                         pixinstdir.detx(),
                                         pixinstdir.dety()) * pixsolid;
-            } // Looped over energy bins
-        
+
+            } // endfor: Looped over energy bins
+
         } // Looped over all pixels in map
-        
+
         // Append background vector to ARF
         m_arf.append("BACKGROUND", background);
-<<<<<<< HEAD
-
-	} // endif: there were spectral bins
-=======
->>>>>>> deb9c98b
 
     } // endif: there were spectral bins
 
@@ -1492,6 +1330,8 @@
  * @brief Compute vector of alpha parameters
  *
  * @param[in] obs CTA observation.
+ * @param[in] on On region map.
+ * @param[in] off Off region map.
  *
  * @exception GException::invalid_value
  *            No CTA response found in CTA observation.
@@ -1501,24 +1341,16 @@
  * multiplied by the ratio between On and Off region solid angles.
  *
  ***************************************************************************/
-void GCTAOnOffObservation::compute_alpha(const GCTAObservation& obs)
-{
-<<<<<<< HEAD
+void GCTAOnOffObservation::compute_alpha(const GCTAObservation& obs,
+                                         const GSkyRegionMap&   on,
+                                         const GSkyRegionMap&   off)
+{
     // Get reconstructed energy boundaries from RMF
 	GEbounds ereco = m_rmf.emeasured();
-=======
-    // Get reconstructed energy boundaries from on ARF
-    GEbounds ereco = m_rmf.emeasured();
->>>>>>> deb9c98b
     int      nreco = ereco.size();
 
-<<<<<<< HEAD
     // Continue only if there are reconstructed energy bins
     if (nreco > 0) {
-=======
-        // Initialise On/Off exposure ratios
-        std::vector<double> alpha(nreco, 0.0);
->>>>>>> deb9c98b
     
         // Get CTA response pointer. Throw an exception if no response is found
         const GCTAResponseIrf* response =
@@ -1527,14 +1359,6 @@
             std::string msg = "Response in CTA observation \""+obs.name()+"\" "
                               "(ID="+obs.id()+") is not of the GCTAResponseIrf "
                               "type.";
-<<<<<<< HEAD
-	        throw GException::invalid_value(G_COMPUTE_ALPHA, msg);
-		}
-
-		// Get CTA observation pointing direction, zenith, and azimuth
-		GCTAPointing obspnt  = obs.pointing();
-		GSkyDir      obsdir  = obspnt.dir();
-=======
             throw GException::invalid_value(G_COMPUTE_ALPHA, msg);
         }
 
@@ -1542,130 +1366,68 @@
         GCTAPointing obspnt  = obs.pointing();
         GSkyDir      obsdir  = obspnt.dir();
 
-        // Declare variables for map handling
-        std::vector<int> pixidx;
-        int pixnum = 0;
->>>>>>> deb9c98b
-
-        // Loop over reconstructed energies 
+        // Loop over reconstructed energies
         for (int i = 0; i < nreco; ++i) {
 
             // Get mean log10 energy in TeV of bin
             double logEreco = ereco.elogmean(i).log10TeV();
 
-<<<<<<< HEAD
-			// Initialise effective area totals
-			double aon(0.0);
-			double aoff(0.0);
-
-			// Loop over ON sky regions
-            for (int m = 0; m < m_on_regions.size(); ++m)  {
-
-				// If region is of type GSkyRegionCircle
-				const GSkyRegionCircle* skyreg =
-                      dynamic_cast<const GSkyRegionCircle*>(m_on_regions[m]);
-				if (skyreg != NULL) {
-
-					// Get centre of circular region
-					GSkyDir centreg = skyreg->centre();
-
-                    // Compute instrument direction from region centre
-                    GCTAInstDir instdir(obspnt.instdir(centreg));
-
-                    // Add up acceptance
-                    aon += (*response->background())(logEreco,
-                                                     instdir.detx(),
-                                                     instdir.dety()) *
-                           skyreg->solidangle();
-
-				} // endif: sky region is of type GSkyRegionCircle
-
-			} // Looped over ON regions
-
-			// Loop over OFF sky regions
-            for (int m = 0; m < m_off_regions.size(); ++m)  {
-
-				// If region is of type GSkyRegionCircle
-				const GSkyRegionCircle* skyreg =
-                      dynamic_cast<const GSkyRegionCircle*>(m_off_regions[m]);
-				if (skyreg != NULL) {
-
-					// Get centre of circular region
-					GSkyDir centreg = skyreg->centre();
-
-                    // Compute instrument direction from region centre
-                    GCTAInstDir instdir(obspnt.instdir(centreg));
-
-                    // Add up acceptance
-                    aoff += (*response->background())(logEreco,
-                                                     instdir.detx(),
-                                                     instdir.dety()) *
-                            skyreg->solidangle();
-
-                } // endif: sky region is of type GSkyRegionCircle
-
-            } // endfor: looped over OFF regions
-
-			// Compute alpha for this energy bin
-            double alpha = (aoff > 0.0) ? aon/aoff : 1.0;
-
-            // Set background scaling in On spectra
-            m_on_spec.backscal(i, alpha);
-
-        } // endfor: looped over reconstructed energies
-
-=======
             // Initialise background rate totals
-            double aon(0.0);
-            double aoff(0.0);
+            double aon  = 0.0;
+            double aoff = 0.0;
             
             // Loop over pixels in ON region map and integrate acceptance 
-            pixidx = m_on_regions.nonzeroindices();
-            pixnum = pixidx.size();
-            for (int j = 0; j < pixnum; j++ ) {
-                
+            for (int j = 0; j < on.nonzero_indices().size(); ++j) {
+
+                // Get pixel index
+                int pixidx = on.nonzero_indices()[j];
+
                 // Get direction to pixel center
-                GSkyDir pixdir = m_on_regions.map().inx2dir(pixidx[j]);
+                GSkyDir pixdir = on.map().inx2dir(pixidx);
+
                 // Translate sky direction into instrument direction
                 GCTAInstDir pixinstdir = obspnt.instdir(pixdir);
+
                 // Get solid angle subtended by this pixel
-                double pixsolid = m_on_regions.map().solidangle(pixidx[j]);
-             
+                double pixsolid = on.map().solidangle(pixidx);
+
                 // Add up acceptance
                 aon += (*response->background())(logEreco,
                                                  pixinstdir.detx(),
                                                  pixinstdir.dety()) * pixsolid;
-            } // Looped over all pixels in map
+
+            } // endfor: looped over all pixels in map
 
             // Loop over pixels in OFF region map and integrate acceptance 
-            pixidx = m_off_regions.nonzeroindices();
-            pixnum = pixidx.size();
-            for (int j = 0; j < pixnum; j++ ) {
-            
+            for (int j = 0; j < off.nonzero_indices().size(); ++j) {
+
+                // Get pixel index
+                int pixidx = off.nonzero_indices()[j];
+
                 // Get direction to pixel center
-                GSkyDir pixdir = m_off_regions.map().inx2dir(pixidx[j]);
+                GSkyDir pixdir = off.map().inx2dir(pixidx);
+
                 // Translate sky direction into instrument direction
                 GCTAInstDir pixinstdir = obspnt.instdir(pixdir);
+
                 // Get solid angle subtended by this pixel
-                double pixsolid = m_off_regions.map().solidangle(pixidx[j]);
+                double pixsolid = off.map().solidangle(pixidx);
             
                 // Add up acceptance
                 aoff += (*response->background())(logEreco,
                                                  pixinstdir.detx(),
                                                  pixinstdir.dety()) * pixsolid;
-            } // Looped over all pixels in map
-            
-            // Compute alpha for this energy bin
-            if (aoff > 0.0) {
-                alpha[i] = aon/aoff;
-            }
+
+            } // endfor: Looped over all pixels in map
+
+			// Compute alpha for this energy bin
+            double alpha = (aoff > 0.0) ? aon/aoff : 1.0;
+
+            // Set background scaling in On spectra
+            m_on_spec.backscal(i, alpha);
 
         } // endfor: looped over reconstructed energies
 
-        // Append alpha vector to ARF
-        m_arf.append("ALPHA", alpha);
-
->>>>>>> deb9c98b
     } // endif: there were energy bins
 
     // Return
@@ -1677,6 +1439,7 @@
  * @brief Compute RMF of On/Off observation
  *
  * @param[in] obs CTA observation.
+ * @param[in] on On region map.
  *
  * @exception GException::invalid_value
  *            Observation does not contain IRF response
@@ -1684,7 +1447,8 @@
  * Compute the energy redistribution matrix for an On/Off observation. The
  * method requires that the RMF energy axes have been defined before.
  ***************************************************************************/
-void GCTAOnOffObservation::compute_rmf(const GCTAObservation& obs)
+void GCTAOnOffObservation::compute_rmf(const GCTAObservation& obs,
+                                       const GSkyRegionMap&   on)
 {
     // Get true and reconstructed energy boundaries from RMF
     GEbounds etrue = m_rmf.etrue();
@@ -1702,17 +1466,6 @@
             std::string msg = "Response in CTA observation \""+obs.name()+"\" "
                               "(ID="+obs.id()+") is not of the GCTAResponseIrf "
                               "type.";
-<<<<<<< HEAD
-	        throw GException::invalid_value(G_COMPUTE_RMF, msg);
-		}
-
-		// Get CTA observation pointing direction, zenith, and azimuth
-		GCTAPointing obspnt  = obs.pointing();
-		GSkyDir      obsdir  = obspnt.dir();
-		double       zenith  = obspnt.zenith();
-		double       azimuth = obspnt.azimuth();
-
-=======
             throw GException::invalid_value(G_COMPUTE_RMF, msg);
         }
 
@@ -1722,11 +1475,6 @@
         double       zenith  = obspnt.zenith();
         double       azimuth = obspnt.azimuth();
 
-        // Retrieve map information
-        std::vector<int> pixidx= m_on_regions.nonzeroindices();
-        int pixnum=pixidx.size();
-        
->>>>>>> deb9c98b
         // Loop over reconstructed energy
         for (int ireco = 0; ireco < nreco; ++ireco) {
 
@@ -1741,42 +1489,26 @@
 
                 // Compute true energy and initialise weight for this bin
                 double logEtrue = etrue.elogmean(itrue).log10TeV();
-<<<<<<< HEAD
-				double weight   = 0.0;
-
-				// Loop over ON sky regions
-	            for (int m = 0; m < m_on_regions.size(); ++m)  {
-
-					// Fall through if region is not of type GSkyRegionCircle
-					const GSkyRegionCircle* skyreg =
-                          dynamic_cast<const GSkyRegionCircle*>(m_on_regions[m]);
-					if (skyreg == NULL) {
-                        continue;
-                    }
-
-                    // Get centre of circular region
-                    GSkyDir centreg(skyreg->centre());
-
-                    // Compute position of region centre in instrument coordinates
-                    double theta = obsdir.dist(centreg);
-                    double phi   = obsdir.posang(centreg);
-=======
                 double weight   = 0.0;
 
                 // Loop over pixels in ON region map and integrate acceptance
-                for (int j = 0; j < pixnum; j++ ) {
-                
+                for (int j = 0; j < on.nonzero_indices().size(); ++j) {
+
+                    // Get pixel index
+                    int pixidx = on.nonzero_indices()[j];
+
                     // Get direction to pixel center
-                    GSkyDir pixdir = m_on_regions.map().inx2dir(pixidx[j]);
+                    GSkyDir pixdir = on.map().inx2dir(pixidx);
+
                     // Translate sky direction into instrument direction
                     GCTAInstDir pixinstdir = obspnt.instdir(pixdir);
+
                     // Get solid angle subtended by this pixel
-                    double pixsolid=m_on_regions.map().solidangle(pixidx[j]);
-             
+                    double pixsolid = on.map().solidangle(pixidx);
+
                     // Compute position of pixel centre in instrument coordinates
                     double theta = obsdir.dist(pixdir);
                     double phi   = obsdir.posang(pixdir);
->>>>>>> deb9c98b
 
                     // Get effective area
                     double aeff = response->aeff(theta,
@@ -1790,24 +1522,14 @@
                     m_rmf(itrue, ireco) += response->edisp(ereco.elogmean(ireco),
                                                            theta,
                                                            phi,
-<<<<<<< HEAD
-		                                                   zenith,
-		                                                   azimuth,
-		                                                   logEtrue) * aeff;
-
-				} // endfor: looped over ON regions
-
-				// Complete weighing by dividing by total effective area
-				if (weight > 0.0) {
-=======
                                                            zenith,
                                                            azimuth,
                                                            logEtrue) * aeff;
-                } // Looped over all pixels in map
+
+                } // endfor: Looped over all pixels in map
                 
                 // Complete weighing by dividing by total effective area
                 if (weight > 0.0) {
->>>>>>> deb9c98b
                     m_rmf(itrue, ireco) /= weight;
                 }	
 
@@ -1857,49 +1579,16 @@
     for (int i = 0; i < npars; ++i) {
         (*grad)[i] = 0.0;
     }
-<<<<<<< HEAD
-
-	// Continue only if bin number is in range and there are model parameters
-	if ((ibin >= 0) && (ibin < m_on_spec.size()) && (npars > 0)) {
-
-        // Initialise parameter index
-        int ipar = 0;
-
-        // Get energy bin bounds
-        const GEnergy emin   = m_on_spec.ebounds().emin(ibin);
-        const GEnergy emax   = m_on_spec.ebounds().emax(ibin);
-        const GEnergy emean  = m_on_spec.ebounds().elogmean(ibin);
-        const double  ewidth = m_on_spec.ebounds().ewidth(ibin).MeV();
-=======
     
     // Continue only if bin number is in range and there are model parameters
     if ((ibin >= 0) && (ibin < m_on_spec.size()) && (npars > 0)) {
 
         // Initialise parameter index
         int ipar = 0;
-        
+
         // Get true energy binning (loop over bins further down)
         GEbounds etrue = m_arf.ebounds();
         int      ntrue = etrue.size();
-        
-        /* Previous version without RMF
->>>>>>> deb9c98b
-
-        // Get reconstructed energy bin properties
-        const GEnergy erecomin   = m_on_spec.ebounds().emin(ibin);
-        const GEnergy erecomax   = m_on_spec.ebounds().emax(ibin);
-        const GEnergy erecomean  = m_on_spec.ebounds().elogmean(ibin);
-        const double  erecowidth = m_on_spec.ebounds().ewidth(ibin).MeV();
-        
-        // Compute normalisation factors
-        double exposure  = m_on_spec.exposure();
-        double norm_flux = m_arf[ibin] * exposure; // cm2 s
-        double norm_grad = norm_flux   * ewidth;   // cm2 s MeV
-<<<<<<< HEAD
-=======
-        
-        */
->>>>>>> deb9c98b
 
         // Loop over models
         for (int j = 0; j < models.size(); ++j) {
@@ -1933,69 +1622,38 @@
             // Spectral component (the useful one)
             GModelSpectral* spectral = sky->spectral();
             if (spectral != NULL)  {
-<<<<<<< HEAD
-
-=======
-                  
-                    // Loop over true energy bins
-                    for (int itrue = 0; itrue < ntrue; ++itrue) {
-                        
-                        // True energy bin properties
-                        const GEnergy etruemin   = etrue.emin(itrue);
-                        const GEnergy etruemax   = etrue.emax(itrue);
-                        const GEnergy etruemean  = etrue.elogmean(itrue);
-                        const double  etruewidth = etrue.ewidth(itrue).MeV();
-                        
-                        // Determine number of gamma-ray events in model by
-                        // computing the flux over the true  energy bin 
-                        // in ph/cm2/s and multiplying this by effective area (cm2)
-                        // and livetime (s) and redistribution probability
-                        double norm_flux = m_arf[itrue] * m_on_spec.exposure() * m_rmf(itrue, ibin);
-                        value += spectral->flux(etruemin, etruemax) * norm_flux;
-                        
-                        // Determine the model gradients at the current true energy. The
-                        // eval() method needs a time in case that the spectral model
-                        // has a time dependence. We simply use a dummy time here.
-                        double norm_grad = norm_flux * etruewidth;
-                        spectral->eval(etruemean, GTime(), true);
-
-                        // Loop over spectral model parameters
-                        for (int k = 0; k < spectral->size(); ++k, ++ipar)  {
-                            GModelPar& par = (*spectral)[k];
-                            if (par.is_free() && ipar < npars)  {
-                                (*grad)[ipar] += par.factor_gradient() * norm_grad;
-                            }
-                        } // Looped over model parameters
-                        
-                    } // Looped over true energy bins
-                
-                
-                /* Previous version without RMF
-                
->>>>>>> deb9c98b
-                // Determine the number of gamma-ray events in model by
-                // computing the flux over the energy bin in ph/cm2/s
-                // and multiplying this flux by the effective area (cm2)
-                // and the livetime (s)
-                value += spectral->flux(emin, emax) * norm_flux;
-
-                // Determine the model gradients at the current energy. The
-                // eval() method needs a time in case that the spectral model
-                // has a time dependence. We simply use a dummy time here.
-                spectral->eval(emean, GTime(), true);
-
-                // Loop over spectral model parameters
-                for (int k = 0; k < spectral->size(); ++k, ++ipar)  {
-                    GModelPar& par = (*spectral)[k];
-                    if (par.is_free() && ipar < npars)  {
-                        (*grad)[ipar] = par.factor_gradient() * norm_grad;
-                    }
-                }
-<<<<<<< HEAD
-=======
-                
-                */
->>>>>>> deb9c98b
+
+                // Loop over true energy bins
+                for (int itrue = 0; itrue < ntrue; ++itrue) {
+
+                    // True energy bin properties
+                    const GEnergy etruemin   = etrue.emin(itrue);
+                    const GEnergy etruemax   = etrue.emax(itrue);
+                    const GEnergy etruemean  = etrue.elogmean(itrue);
+                    const double  etruewidth = etrue.ewidth(itrue).MeV();
+
+                    // Determine number of gamma-ray events in model by
+                    // computing the flux over the true  energy bin
+                    // in ph/cm2/s and multiplying this by effective area (cm2)
+                    // and livetime (s) and redistribution probability
+                    double norm_flux = m_arf[itrue] * m_on_spec.exposure() * m_rmf(itrue, ibin);
+                    value += spectral->flux(etruemin, etruemax) * norm_flux;
+
+                    // Determine the model gradients at the current true energy. The
+                    // eval() method needs a time in case that the spectral model
+                    // has a time dependence. We simply use a dummy time here.
+                    double norm_grad = norm_flux * etruewidth;
+                    spectral->eval(etruemean, GTime(), true);
+
+                    // Loop over spectral model parameters
+                    for (int k = 0; k < spectral->size(); ++k, ++ipar)  {
+                        GModelPar& par = (*spectral)[k];
+                        if (par.is_free() && ipar < npars)  {
+                            (*grad)[ipar] += par.factor_gradient() * norm_grad;
+                        }
+                    } // endfor: looped over model parameters
+
+                } // endfor: looped over true energy bins
 
             } // endif: spectral component
 
@@ -2007,17 +1665,10 @@
 
         } // endfor: looped over model components
 
-<<<<<<< HEAD
 	} // endif: bin number is in the range and model container is not empty
 
 	// Return number of gamma-ray events
 	return value;
-=======
-    } // endif: bin number is in the range and model container is not empty
-
-    // Return number of gamma-ray events
-    return value;
->>>>>>> deb9c98b
 }
 
 
@@ -2051,19 +1702,11 @@
                                    const int&     ibin,
                                    GVector*       grad) const
 {
-<<<<<<< HEAD
 	// Get total number of model parameters
 	int npars = models.npars();
 
 	// Initialize results
 	double value = 0.0;
-=======
-    // Get total number of model parameters
-    int npars = models.npars();
-    
-    // Initialize results
-    double value = 0.0;
->>>>>>> deb9c98b
     for (int i = 0; i < npars; ++i) {
         (*grad)[i] = 0.0;
     }
@@ -2077,11 +1720,7 @@
         // Get reference to background rates (events/MeV/s)
         const std::vector<double>& background = m_arf["BACKGROUND"];
 
-<<<<<<< HEAD
-        // Get energy bin mean and width
-=======
         // Get reconstructed energy bin mean and width
->>>>>>> deb9c98b
         const GEnergy emean  = m_off_spec.ebounds().elogmean(ibin);
         const double  ewidth = m_off_spec.ebounds().ewidth(ibin).MeV();
 
@@ -2144,15 +1783,8 @@
 
         } // endfor: looped over model components
 
-<<<<<<< HEAD
 	} // endif: bin number is in the range and model container is not empty
 
 	// Return
 	return value;
-=======
-    } // endif: bin number is in the range and model container is not empty
-
-    // Return
-    return value;
->>>>>>> deb9c98b
 }