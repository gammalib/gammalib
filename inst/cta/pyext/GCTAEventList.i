--- conflicted
+++ resolved
@@ -58,50 +58,30 @@
     virtual const GCTARoi& roi(void) const;
 
     // Implement other methods
-<<<<<<< HEAD
     void               append(const GCTAEventAtom& event);
     void               append_column(const GFitsTableCol& column);
     void               reserve(const int& number);
     void               remove(const int& index, const int& number = 1);
-    void               write(GFits& fits, const std::string& evtname,
-                                          const std::string& gtiname) const;
-    void               fetch(void);
-    void               dispose(void);
-    double             irf_cache(const std::string& name, const int& index) const;
-    void               irf_cache(const std::string& name, const int& index,
+    void               write(GFits& fits,
+                             const std::string& evtname,
+                             const std::string& gtiname) const;
+    void               fetch(void) const;
+    void               dispose(void) const;
+    double             irf_cache(const std::string& name,
+                                 const int& index) const;
+    void               irf_cache(const std::string& name,
+                                 const int& index,
                                  const double& irf) const;
+    const GPhases&     phases(void) const;
+    void               phases(const GPhases& phases);
     const std::string& gtiname(void) const;
     void               has_phase(const bool& has_phase);
     void               has_detxy(const bool& has_detxy);
-    void               has_mc_id(const bool& has_mc_id);
     const bool&        has_phase() const;
     const bool&        has_detxy() const;
     const bool&        has_mc_id() const;
     void               set_mc_id_names(const std::vector<int>&         ids,
                                        const std::vector<std::string>& names);
-=======
-    void                       append(const GCTAEventAtom& event);
-    void                       append_column(const GFitsTableCol& column);
-    void                       reserve(const int& number);
-    void                       remove(const int& index, const int& number = 1);
-    void                       write(GFits& fits,
-                                     const std::string& evtname,
-                                     const std::string& gtiname) const;
-    void                       fetch(void) const;
-    void                       dispose(void) const;
-    double                     irf_cache(const std::string& name,
-                                         const int& index) const;
-    void                       irf_cache(const std::string& name,
-                                         const int& index,
-                                         const double& irf) const;
-    const GPhases&             phases(void) const;
-    void                       phases(const GPhases& phases);
-    const std::string&         gtiname(void) const;
-    void                       has_phase(const bool& has_phase);
-    void                       has_detxy(const bool& has_detxy);
-    const bool&                has_phase() const;
-    const bool&                has_detxy() const;
->>>>>>> 82c2d3e1
 };
 
 
