#############################################################################
# Makefile.am for model module                                              #
# ------------------------------------------------------------------------- #
# Copyright (C) 2016 Juergen Knoedlseder                                    #
# ------------------------------------------------------------------------- #
#                                                                           #
#  This program is free software: you can redistribute it and/or modify     #
#  it under the terms of the GNU General Public License as published by     #
#  the Free Software Foundation, either version 3 of the License, or        #
#  (at your option) any later version.                                      #
#                                                                           #
#  This program is distributed in the hope that it will be useful,          #
#  but WITHOUT ANY WARRANTY; without even the implied warranty of           #
#  MERCHANTABILITY or FITNESS FOR A PARTICULAR PURPOSE.  See the            #
#  GNU General Public License for more details.                             #
#                                                                           #
#  You should have received a copy of the GNU General Public License        #
#  along with this program.  If not, see <http://www.gnu.org/licenses/>.    #
#                                                                           #
#############################################################################

# Set include directories
INCLUDES = -I$(top_srcdir)/include \
           -I$(top_builddir)/src \
           -I$(top_srcdir)/src

# Define sources for this directory
sources = GModelPar.cpp \
          GModels.cpp \
          GModel.cpp \
          GModelRegistry.cpp \
          GModelSky.cpp \
          GModelData.cpp \
          GModelSpatial.cpp \
          GModelSpatialRegistry.cpp \
          GModelSpatialPointSource.cpp \
          GModelSpatialRadial.cpp \
          GModelSpatialRadialDisk.cpp \
          GModelSpatialRadialGauss.cpp \
          GModelSpatialRadialShell.cpp \
          GModelSpatialRadialProfile.cpp \
<<<<<<< HEAD
          GModelSpatialRadialProfileDMZhao.cpp \
          GModelSpatialRadialProfileDMBurkert.cpp \
          GModelSpatialRadialProfileDMEinasto.cpp \
=======
>>>>>>> d47536c2
          GModelSpatialRadialProfileGauss.cpp \
          GModelSpatialElliptical.cpp \
          GModelSpatialEllipticalDisk.cpp \
          GModelSpatialEllipticalGauss.cpp \
          GModelSpatialDiffuse.cpp \
          GModelSpatialDiffuseConst.cpp \
          GModelSpatialDiffuseCube.cpp \
          GModelSpatialDiffuseMap.cpp \
          GModelSpatialComposite.cpp \
          GModelSpectral.cpp \
          GModelSpectralRegistry.cpp \
          GModelSpectralBrokenPlaw.cpp \
          GModelSpectralConst.cpp \
          GModelSpectralExpInvPlaw.cpp \
          GModelSpectralExpPlaw.cpp \
          GModelSpectralSuperExpPlaw.cpp \
          GModelSpectralFunc.cpp \
          GModelSpectralGauss.cpp \
          GModelSpectralLogParabola.cpp \
          GModelSpectralMultiplicative.cpp \
          GModelSpectralNodes.cpp \
          GModelSpectralPlaw.cpp \
          GModelSpectralPlawPhotonFlux.cpp \
          GModelSpectralPlawEnergyFlux.cpp \
          GModelSpectralComposite.cpp \
          GModelTemporal.cpp \
          GModelTemporalRegistry.cpp \
          GModelTemporalConst.cpp \
          GException_model.cpp

# Build libtool library
noinst_LTLIBRARIES = libmodel.la
libmodel_la_SOURCES = $(sources)
libmodel_la_LDFLAGS =<|MERGE_RESOLUTION|>--- conflicted
+++ resolved
@@ -39,12 +39,9 @@
           GModelSpatialRadialGauss.cpp \
           GModelSpatialRadialShell.cpp \
           GModelSpatialRadialProfile.cpp \
-<<<<<<< HEAD
           GModelSpatialRadialProfileDMZhao.cpp \
           GModelSpatialRadialProfileDMBurkert.cpp \
           GModelSpatialRadialProfileDMEinasto.cpp \
-=======
->>>>>>> d47536c2
           GModelSpatialRadialProfileGauss.cpp \
           GModelSpatialElliptical.cpp \
           GModelSpatialEllipticalDisk.cpp \
