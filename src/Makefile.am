--- conflicted
+++ resolved
@@ -101,10 +101,7 @@
 gammalibd_LDFLAGS = @LDFLAGS@
 gammalibd_CPPFLAGS = @CPPFLAGS@
 gammalibd_LDADD = $(top_builddir)/src/libgamma.la
-<<<<<<< HEAD
-=======
 gammalibd_DEPENDENCIES = libgamma.la
->>>>>>> 52ed1489
 
 # Distribute scripts
 EXTRA_DIST   = $(scripts)
