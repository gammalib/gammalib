--- conflicted
+++ resolved
@@ -196,8 +196,4 @@
 #
 # Start gammalib daemon (will do nothing if a daemon is already running)
 # ======================================================================
-<<<<<<< HEAD
-nohup setsid $0 $gammalib_bin/gammalibd &
-=======
 nohup gammalibd </dev/null &>/dev/null &
->>>>>>> 52ed1489
