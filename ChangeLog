2016-07-29

        * Version 1.2.0 released
        =========================

<<<<<<< HEAD
	Add GModelSpectralExpInvPlaw class (#1800)
=======
	Fix removal of Python wrappers after make clean (#1826)
>>>>>>> 858ffbbe
	Add GModelSpectralPlawEnergyFlux class (#1790)
	Rename GModelSpectralPlaw2 to GModelSpectralPlawPhotonFlux (#1790)


2016-07-24

        * Version 1.1.0 released
        =========================

        Check on model parameters in spectral registry (#1824)
        Rename spectral model components (#1821)
        Fix exception handling SWIG interface for Python 3
        Write same XML element names than those that were read (#1820)
        Rename spatial model components (#1818)
        Fix consistency problem in GCTABackground3D (#1815)
        Models accessing file now support relative file names (#1808)
        Add GXmlElement and GXmlDocument filename() methods (#1808)
        Move node parent from GXmlElement to GXmlNode class (#1808)
        Fix Makefile for example executables (#1806)
        Include examples in unit tests (#1803)
        Handle additional columns in GArf class
        GCTAAeff2D no longer extrapolates beyond response table (#1784)
        Add GWcsSIN projection class (#1798)
        Add weights to CTA event cube and event bin (#1789)
        Remove GCTACubeExposure, GCTACubePsf and GCTACubeBackground elogmeans() methods
        GCTACubeExposure, GCTACubePsf and GCTACubeBackground use energy values (#1788)
        GSkyMap::save() now overwrites files (#1787)
        Add GCTAPsfTable class (#1786)
        Use std::vector for naxes argument in GFitsImage (#1779)
        GCTACubePsf and GCTACubeEdisp now save 4D images
        Change interpolation scheme in GCTABackground3D
        Add GCsv::append() method (#1773)
        Add GTestSuite::test_value() string method (#1772)
        Add component setting methods to GModelSky (#1770)
        Add GApplication::logFileClose() method
        Add GModel::read_attributes() and write_attributes() private methods (#1765)
        Also write test reports in case of an exception (#1746)
        GCaldb::filename() method now returns GFilename (#1745)
        Add GCTAObservation filename constructor (#1744)
        Add gammalib::number() function (#1743)
        Add GSkyMap::shape() and ndim() methods (#1733)
        Add GEnergy division operator
        Use rejection method in GModelSpatialDiffuseMap::mc() (#1725)
        Add GObservations::nobserved() method (#1723)
        Use rejection method in GCTABackground3D::mc() (#1722)
        Use rejection method in GModelSpatialDiffuseCube::mc() (#1722)
        Add energy dispersion cube for stacked analysis (#1721, #1801)
        Make GFilename::is_fits thread safe (#1717)
        Revise GTime operators (#1714)
        Add GSkyMap::publish() method to publish map on VO Hub (#1710)
        Add GVOClient::publish() method to publish a FITS HDU (#1710)
        Remove GCTAOnOffObservations class (#1669)
        Handle FITS extensions in GSkyMap load() and save() methods (#1695)
        Restrict Monte Carlo simulations in GModelSpatialDiffuseConst to simulation cone (#1674)
        Use default GTime in GModelSpectral eval() and eval_gradients() methods (#1672)
        Optimise GModelSpatialDiffuseMap::set_mc_cone() method (#1673)
        Optimise GModelSpatialDiffuseCube::set_mc_cone() method (#1673)
        Use default GTime in GObservation::deadc() method (#1670)
        The GApplicationPar::filename() methods now take and return GFilename (#1671)
        Add GFilename methods and remove equivalents from GTools (#1666)
        Use column names for CTA response table access (#1656)
        Add non-const GObservation::events() method (#1664)
        Remove event fetching from GCTAObservation class (#1648)
        Implement event fetching and disposal in GCTAEventList class (#1648)
        Add GFilename::fullname() method
        Add GCTAEventList::remove() method
        Handle also additional columns in GCTAEventList::append() method
        Fix GFitsTableCol::insert() method for empty columns
        Fix GCTAEdisp2D::compute_ebounds_xxx() methods (#1662)
        Use GFilename in GFits to store filename (#1649)
        Load CTA GTI extension from the HDU name provided by the DSS keyword (#1598)
        Support Fermi LAT Pass 8 response functions (#1517)
        Support out of source builds (#1484)
        Finalize implementation of CTA On/Off fitting (#1044, #1781)


2016-01-27

        * Bug fix version 1.0.1 released
        ================================

        Add units to CTA event list columns (#1616)
        Allow usage of numbers in FITS extension names (#1611)
        Solve compatibility issues with Anaconda on Mac OS X (#1607)
        Correct diffuse map MC normalisation (#1584)


2015-12-18

        * Version 1.0.0 released
        =========================

        Ignore errors for El Capitan post processing (#1605)
        Read only mandatory columns in GCTAEventList (#1600)
        Remove extname arguments from classes (#1601)
        Add GFilename class (#1599)
        Check existence of files in CTA response loading (#1586)
        GSkyMap::__getitem__ throw exception if out of bound (#1581)
        Handle ~ in filenames (#1580)
        Add GModel::has_ts() method (#1578)
        Perform __init__.py creation only in build step (#1569)
        Remove access by name methods from GSkyRegions (#1564)
        Resolve Python test problem on El Capitan (#1563)


2015-10-28

        * Version 0.11.0 released
        =========================

        Add need_help() method to GApplication (#572)
        Correct GModelSpatialDiffuseCube computations (#1559)
        Add save() and write() methods to GModelSpatialDiffuseCube
        Add interval constructor and set methods to GEnergies class
        Add Python unit test function to gammalib module (#1486)
        Increase CTA IRF integration precision for shell model (#1521)
        Correctly handle MC simulations for unnormalized diffuse maps (#1548)
        Improve precision of shell model in unbinned analysis (#1521)
        Add GCTAModelAeffBackground class
        Remove small angle approximation from GModelSpatialRadialShell
        Rename GSkymap to GSkyMap
        Add binary operators to GSkymap class
        GSkymap::operator/=(GSkymap) operator now ignores division by zero
        Remove deadtime correction from GCTAModelCubeBackground (#1503)
        Add GCTAObservation::object() method
        Correct model gradient computation
        Correct check of pixel containment in sky map (GSkymap::contains())
        Do only search in users pfiles if PFILES environment variable is not set
        Correct GModelSpatialDiffuseConst::mc() method (#1480)
        Add is_valid() method to GCTARoi and write keywords only if ROI is valid (#1476)
        Increased number of integration iterations for energy dispersion (#1472)
        Add GOptimizerLM::logger() method, logger constructor takes pointer (#1471)
        Replaced fixed precision integration by fixed iterations (#1466)
        Implement rejection method for skymap Monte Carlo (#1465)


2015-05-22

        * Version 0.10.0 released
        =========================

        Add optional PHASE information to CTA event lists
        Use URL path informtion in GVOClient connection to Hub
        Ignore empty string parameters in GModel::is_valid()
        Add some constructors
        Add classname methods to Python interface (#1321)
        Rename CTA cube analysis classes (#1269)
        Do not dump unqueried parameters (#1349)
        Add GBilinear class
        Add WCS projections (MOL)
        Add GXmlElement::has_attribute() method
        Add GSkymap scaling operators (#1296)
        Add GSkymap::extract() method (#1442)
        Implement GApplicationPar range checking (#285)
        Forbid appending to text, comment and PI XML nodes (#804)
        Increase precision for diffuse model Npred computation (#1248)
        Implement observation definition reader/writer (#1429)
        Remove etrue flag from CTA background IRF (#1437)
        Allow appending of empty intervals to GEbounds and GGti
        Add single interval constructor to GGti
        Allow calling GNodeArray::set_value() for a single node
        Add GTI and livetime information to GCTACubeExposure
        Add GModelSpatial::contains method (#1446)
        Add GModelSpatialEllipticalGauss class (#1412)
        Add GVOHub class (#1229)
        Add CTA Prod2 instrument response function (#1464)


2015-01-07

        * Bug fix version 0.9.1 released
        ================================

        Fixed bug #1383 (unit test error with recent gcc compiler)


2014-11-13

        * Version 0.9.0 released
        ========================

        Add energy dispersion to CTA module
        Add pointing table support to CTA module
        Add event filtering for binned analysis
        Add +=, -=, *= and /= operators to GSkymap
        Add integration status tracking to GIntegral
        Add GCTAExposure and GCTAMeanPsf classes
        Add ts and tscalc attributes to GModel and use them in models
        Add manipulation methods to GCTAResponseTable
        Add read(), write() and save() methods to GCTAPsf2D and GCTAPsfKing
        Add classname() method to all classes
        Add utc() methods to GTime class
        Add hierachical element access methods to GXml and GXmlNode
        Add table creation and saving methods to GCsv class
        Add predefined entity support to XML module
        Read/write altitude and azimuth attributes of CTA data
        Refactor CTA response class, add GCTAResponseCube class
        Improve CTA response computation for extended models
        Implement CTA stacked analysis
        Optimize CTA binned and stacked analysis
        LM optimizer now allows logL decreases up to 1.0
        Load events only when needed into GCTAObservation
        Implement full automatic typecasting in Python module
        Fill DETX and DETY values in GCTAResponseIrf::mc 
        Rename GCTAModelBackground to GCTAModelCubeBackground
        Rename GCTAModelInstBackground to GCTAModelIrfBackground
        Rename GIntegral::romb() to GIntegral::romberg()
        Correctly take into account logfile name change in Python
        Correctly use DETX/DETY in radians in GCTAInstDir
        Introduce class codes to avoid dynamic type casting
        Remove error computation from optimization
        Add GOptimize::errors() method for error computation
        Add support for user and save CTA energy thresholds
        Several bug corrections


2014-03-12

        * Bug fix Version 0.8.2 released
        ================================

        Avoid division by zero error in GModelSpectralPlaw2 (#1141)
        Add __len__ and copy() methods to GEvents Python interface
        Increase Npred spectral integration precision to 1e-8 (#1142)
        Use GCaldb for COMPTEL response handling
        Add Pass 7 response files for Fermi/LAT
        Load cube in GModelSpatialDiffuseCube only when needed (#1143)
        Correct bug in Fermi/LAT PSF computation (#1004)
        Implement CTA instrument background (#1146)
        Add GModelSpectralSuperExpPlaw spectral model (#1147)
        Added normalize attribute to GModelSpatialDiffuseMap (#1134)
        Take into account spatial model normalization in MC sampling (#1135)
        Add load() and save() methods to GCATObservation (#1149)
        Correct LAT PSF computation for sources outside event cube


2014-02-05
        
        * Bug fix Version 0.8.1 released
        ================================
        
        Added missing hyphens in pfiles synchronisation section (#1091)
        Add configuration test script (#1091)
        GModelSky, GCTAModelBackground and GCTAModelRadialAcceptance write id attribute into XML file (#1092)
        Add GChatter typedef to Python interface
        GAMMALIB_CALDB takes precedence over CALDB environment variable (#1094)
        Added vo module and GVOClient class to Python interface
        Track results of Python unit tests (#1119)
        Clean-up calibration database interface (#1102)
        Correct 2D PSF Monte-Carlo simulations (#1128)
        Correct deadtime computation for CTA non point source response (#1133)


2014-01-18

        * Version 0.8.0 released
        ========================

        Major review of public interfaces of all classes
        Reorganize sky models
        Introduce GContainer interface class
        Add Virtual Observatory support
        Introduce GUrl classes for transparent URL handling
        Make use of GUrl class in XML I/O
        Optimize computations
        Introduce gammalib namespace for constants and functions
        GModelSpatialDiffuseCube reads ENERGIES extension
        Add sky region handling
        Add on/off analysis support for CTA
        Add xspec interface support
        Rework registry classes to remove memory leaks on termination
        Add support for variable-length FITS columns
        Generalise GSkyPixel to 1D and 2D pixelisations
        Added King profile PSF for CTA
        Reorganise GOptimizerPars class and add GOptimizerPar class
        Put likelihood computation in GObservation class
        Add broken power law spectral model
        Add Gaussian spectral model
        Update parameter files if necessary
        Implement exact sky map pixel solid angle computation
        Rename the following classes:
        - GWcs => GSkyProjection
        - GWcslib => GWcs
        - GWcsHPX => GHealpix


2012-12-18

        * Version 0.7.0 released
        ========================

        Add base module for interface classes
        Introduce GBase from which almost all classes derive
        Add dependency tracking for Python interface
        Add COMPTEL instrument interface
        Open FITS image using the equivalent data type
        Refactor CTA response classes
        Define new instrument response interface
        Add GSource class
        File locking failures do no longer throw exceptions
        Optimize GNodeArray computations and add unit tests
        Add handling of undefined and NaN values to GPar class
        Add GPhotons photon container class
        Implement mc(), flux() and eflux() for all spectral models
        Rework GTime interface and introduce GTimeReference class
        Add GModelSpectralLogParabola spectral model


2012-09-17

        * Bug fix version 0.6.2 released
        ================================

        clang++ compiler precedence is only taken for Mac OS X >= 10.7
        Omit Python checks if Python bindings are disabled
        Enhance OpenMP configuration on Darwin
        Export MACOSX_DEPLOYMENT_TARGET only for --enable-universalsdk
        Improve Python bindings configuration
        Add TEST_ENV_DIR to load library path


2012-09-15

        * Bug fix version 0.6.1 released
        ================================

        Do not require gammalib/__init__.py file to be present
        clang++ compiler takes precedence over g++ compiler


2012-09-14

        * Version 0.6.0 released
        ========================

        Add support for Fermi/LAT Pass 7 data
        Add GModelSpatialMap model
        Add sky direction access operator to GSkymap class
        Add support for diffuse source models to CTA response
        Add OpenMP support and parallelize likelihood optimizer
        Add unit test support (introduce test module)
        Correct bugs in GSparseMatrix
        Enhance code quality


2012-04-03

        * Version 0.5.0 released
        ========================

        Update license text
        Add configure options for Mac OSX universal builds
        Break gammalib Python extension into modules
        Comply to CTA event list format v1.0.0
        Implement XML protocol for observation loading
        Add support for CTA 1DC response format
        Add GCTAResponseTable class for response file handling
        Add GCTAModelRadialPolynom model
        Add GCTAModelRadialProfile model
        Add GModelSpectralNodes model
        Correct Npred integration in GCTAModelRadialAcceptance


2011-10-12

        * Version 0.4.12 released
        =========================

        Add missing #include <cstring> to GTools.cpp
        Correct but in python interface for GSymMatrix and GSparseMatrix


2011-10-03

        * Version 0.4.11 released
        =========================

        Add set response() to observation classes
        Expose GCTAResponse::offset_sigma() in python
        GCTAResponse::aeff() no longer returns negative areas
        Improve Npred integration for extended sources in GCTAResponse
        Implement environment variable expansion
        Correctly fit unbinned for multiple observations
        Add eflux() methods to spectral models
        Implement flux(), eflux() and mc() for GModelSpectralFunc
        Add GLog output methods to Python interface
        Add append() and append_standard() methods to GPars
        Protect parfile read/write by a file lock
        LM optimizer frees any internally fixed parameter at exit
        Add row and column manipulation methods for FITS tables
        Replace FITS table column methods by access operators
        Fix bug in GSparseMatrix::cs_transpose


2011-07-20

        * Version 0.4.10 released
        =========================

        Improve configuration script
        Minor bug fixes


2011-07-09

        * Version 0.4.9 released
        ========================

        Implement wcslib adaption for GWcs classes
        Added AZP, STG, and TAN WCS projections
        Add simple offset angle dependence of CTA response
        Does not require pkg-config anymore
        Add NaN/Inf check in various places (--enable-nan-check)
        Test for presence of Python.h


2011-02-24

        * Version 0.4.7 released
        ========================

        Fix memory leaks in container classes handling pointers
        Add more example scripts


2011-02-21

        * Version 0.4.6 released
        ========================

        Add support for extended source models
        Implement CTA binned and unbinned support for extended source models
        Update GEvents, GObservation and GResponse interfaces
        Use operator[] for element access
        Strict usage of C++ headers
        Add Doxygen and man support (make doxygen; make doxygen-install)
        Add html documentation


2011-02-02

        * Version 0.4.5 released
        ========================

        Implement CTA radial acceptance model
        Generalize model class
        Generation of Python bindings no longer requires swig
        Include missing headers for Ubuntu and OpenSuse
        Improve automatic configuration, remove autogen.sh
        Adapt for Solaris 2.10


2011-01-06

        * Version 0.4.4 released
        ========================

        Tag sources with GammaLib-00-04-04
        Clean up response interface
        Correct some bugs and enhance some classes
        Correct and validate Fermi-LAT interface for binned analysis


2010-12-20

        * Version 0.4.3 released
        ========================

        Tag sources with GammaLib-00-04-03
        Add CSV Table interface
        Add more source models
        First working Fermi-LAT interface for binned analysis


2010-11-23

        * Version 0.4.2 released
        ========================

        Tag sources with GammaLib-00-04-02
        Enhance FITS interface


2010-11-15

        * Version 0.4.1 released
        ========================

        Tag sources with GammaLib-00-04-01
        Prototype implementation of XML interface
        Prototype implementation of application logger
        Cleanup of FITS interface


2010-06-11

        * Version 0.4.0 released
        ========================

        Tag sources with GammaLib-00-04-00


2009-10-09

        * Version 0.2.0 released
        ========================

        Tag sources with VER-0-2-0<|MERGE_RESOLUTION|>--- conflicted
+++ resolved
@@ -3,11 +3,8 @@
         * Version 1.2.0 released
         =========================
 
-<<<<<<< HEAD
+	Fix removal of Python wrappers after make clean (#1826)
 	Add GModelSpectralExpInvPlaw class (#1800)
-=======
-	Fix removal of Python wrappers after make clean (#1826)
->>>>>>> 858ffbbe
 	Add GModelSpectralPlawEnergyFlux class (#1790)
 	Rename GModelSpectralPlaw2 to GModelSpectralPlawPhotonFlux (#1790)
 
