--- conflicted
+++ resolved
@@ -1,11 +1,10 @@
-<<<<<<< HEAD
-2016-03-01  Juergen Knoedlseder  <jurgen.knodlseder@irap.omp.eu>
-=======
 2016-11-22
 
         * Version 1.2.0 released
         =========================
 
+        Add GModelSpatialRadialProfile and GModelSpatialRadialProfileGauss classes (#1520)
+        Make GFilename::is_fits thread safe (#1717).
         Add region() method to GModelSpatial (#1764)
         Add composite spatial and spectral models (#1706)
         Add GObservations::save_covmat() method (#1863)
@@ -34,15 +33,10 @@
 
 
 2016-07-24
->>>>>>> 7b0018c4
 
         * Version 1.1.0 released
         =========================
 
-<<<<<<< HEAD
-        Add GModelSpatialRadialProfile and GModelSpatialRadialProfileGauss classes (#1520)
-        Make GFilename::is_fits thread safe (#1717).
-=======
         Check on model parameters in spectral registry (#1824)
         Rename spectral model components (#1821)
         Fix exception handling SWIG interface for Python 3
@@ -82,7 +76,6 @@
         Use rejection method in GModelSpatialDiffuseCube::mc() (#1722)
         Add energy dispersion cube for stacked analysis (#1721, #1801)
         Make GFilename::is_fits thread safe (#1717)
->>>>>>> 7b0018c4
         Revise GTime operators (#1714)
         Add GSkyMap::publish() method to publish map on VO Hub (#1710)
         Add GVOClient::publish() method to publish a FITS HDU (#1710)
