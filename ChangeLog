--- conflicted
+++ resolved
@@ -1,4 +1,3 @@
-<<<<<<< HEAD
 2017-10-21
 
         * Version 1.5.0 released
@@ -16,8 +15,6 @@
         Add GArf arithmetic operators
         Add GRmf arithmetic operators
         Add GEbounds equality and inequality operators
-        Fix OpenMP segfault issue when fetching CTA events (#2192) 
-        Correct GModelSpatialComposite::copy_members() bug.
         Improve efficiency of GGti::contains() method.
         Add GFitsTableCol::scale() method (#2191)
         Implement code generator for GammaLib extensions (#2190)
@@ -27,13 +24,13 @@
         Correct output of COMPTEL DRB fitting XML model (#2184)
         Allow source position fitting for Fermi-LAT data (#2183)
         Add GModelSpectralNodes spectral model constructor (#2178)
-        Fix UTC rounding error in GTime::utc() method (#2177)
         Add GSkyMap division operator for Python 3.x (#2122)
         Add time parameter to GApplicationPar class (#1864)
         Add time string constructor and set method to GTime class (#1864)
         Use GNdarray to store GSkyMap pixels and add smooth() method (#1729)
         Add GSkyRegionMap class (#1121)
-=======
+
+
 2017-10-31
 
         * Bug fix version 1.4.3 released
@@ -43,7 +40,6 @@
         Fix OpenMP segfault issue when fetching CTA events (#2192)
         Fix UTC rounding error in GTime::utc() method (#2177)
         Correct GModelSpatialComposite::copy_members() bug
->>>>>>> 2f9e6976
 
 
 2017-08-24
