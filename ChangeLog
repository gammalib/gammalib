--- conflicted
+++ resolved
@@ -1,21 +1,14 @@
-<<<<<<< HEAD
-2016-03-03  Juergen Knoedlseder  <jurgen.knodlseder@irap.omp.eu>
-=======
 2016-03-06  Juergen Knoedlseder  <jurgen.knodlseder@irap.omp.eu>
->>>>>>> 3b11306e
 
         * Version 1.1.0 released
         =========================
 
-<<<<<<< HEAD
+        Add energy dispersion cube for stacked analysis (#1721).
+        Add GEnergy division operator.
         Support Fermi LAT Pass 8 response functions (#1517)
         Add GObservations::nobserved() method (#1723)
         Use rejection method in GCTABackground3D::mc() (#1722)
         Use rejection method in GModelSpatialDiffuseCube::mc() (#1722)
-=======
-        Add energy dispersion cube for stacked analysis (#1721).
-        Add GEnergy division operator.
->>>>>>> 3b11306e
         Make GFilename::is_fits thread safe (#1717).
         Revise GTime operators (#1714)
         Add GSkyMap::publish() method to publish map on VO Hub (#1710)
