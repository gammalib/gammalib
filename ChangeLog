<<<<<<< HEAD
2019-04-26

        * Version 1.6.0 released
        ========================

        Add GCTAModelSpatialLookup class to handle CTA background lookups (#2878)
        Implement energy-dependent Gaussian CTA spatial background model (#2868)
        Take instrument scale factors in On/Off analysis into account (#2867)
        GWcs::wcs_set() method now sets radesys and equinox members (#2866)
        Add GCTAPointing::is_valid() method and remove table methods
        Set CTA IRF integration iterations to 6 to cope with H.E.S.S. PSF (#2860)
        Add kludge to handle incomplete Fermi-LAT source maps (#2850)
        Correct Nbgd computation in GCTAOnOffObservation for Non=0 (#2838)
        Improve OpenMP handling in GWcs::dir2pix (#2770)
        Add support for Fermi/LAT P8V3 response functions
        CTA background rates are now per ontime (#2758)
        Add GPythonOptimizerFunction class (#2733)
        Remove diffuse response cube caching (#2722)
        Revise GCTAEdispCube::operator() interface and disable stacked response
          cutting in true energy (#2721)
        Rename GCTAResponseIrf::lo_save_thres() and GCTAResponseIrf::hi_save_thres()
          to GCTAResponseIrf::lo_safe_thres() and GCTAResponseIrf::hi_safe_thres()
          (#2716)
        Add generic CTA response cache (#2715)
        GCTAOnOffObservation now supports any kind of background model (#2710)
        Fix precision issue with GCTABackground3D Monte-Carlo simulations (#2708)
        Integrate energy dispersion linearly instead of logarithmically (#2706)
        Revise GCTAEdisp class interface (#2704) 
        GCTAEdisp returns now energy dispersion values per MeV (#2704) 
        Protect GCTAInstDir from access to invalid information (#2694)
        Implement general CTA background model (#2694)
        Fix bug that potentially wrote the wrong exposure time in a PHA file (#2683)
        Correct handling of stacked On/Off observations without background IRF
          (#2683)
        Fix OpenMP bug in GObservations::likelihood::eval (#2678)
        Define GCTACubeBackground for energy boundaries instead of nodes (#2677) 
        Remove setting of effective area energy boundaries from "LO_THRES" and
          "HI_THRES" keywords (#2674)
        Correctly compute maximum energy in GCTAAeff2D class (#2674)
        Support "ENERG" column name for CTA energy dispersion FITS file (#2670)
        Make IRF interface compatible with H.E.S.S. format (#2660)
        Add use_irf_bkg argument to GCTAOnOffObservation constructor (#2659)
        Support effective area with theta cut in GCTAOnOffObservation (#2657)
        Add gammalib::replace_segment() function
        Apply CTA 2D energy dispersion kludge only to CTA data (#2654)
        Add ARC WCS projection (#2541)
        Add GLog::buffer() method.
        Renamed GPhoton::mcid() to GPhoton::mc_id()
        Remove at() methods from Python interface (#2515)
        Support application specific system parameter files (#2513)
        Add methods and operators to handle additional columns in GPha 
        Made GApplicationPar::query() method public
        Fix handling of q-mode parameters (#2495)
        Speed up computation of diffuse map models for CTA (#2466)
        Enhance GModelSpatialRadialProfileGauss class (#2463)
        Increase integration precision for CTA diffuse model response (#2458)
        Add GModelSpectralExponential class (#2454)
        Add GCTAModelRadialAcceptance model component setter methods
        Handle observation-specific energy thresholds in CTA On/Off analysis (#2429)
        Add GCTAEdisp::prob_erecobin() method (#2422)
        Add gammalib::gauss_integral() function (#2422)
        Keep existing library path in installation script on Mac OS X (#2420)
        Make GPha, GArf and GRmf output files XSPEC compliant (#2404)
        Add methods to store file attributes in GPha (#2404)
        CTA 3D background model now supports "BKG" column names (#2343)
        Ignore non-manadory columns in GCTABackground3D::read() method (#2339)
        Add GFitsTable::remove() methods (#2339)
        Compute likelihood values also if there are no model parameters (#2312)
        Add GSkyDir::cos_dist() method (#2309)
        Add GCTABackground::rate_ebin() method and gammalib::atan2() and
          gammalib::plaw_integral() functions (#2308)
        Handle extended models in CTA On/Off analysis (#2292)
        Preserve GTIs when copying GCTAEventList and GCTAEventCube objects (#2054)
        Use MJD reference of first observation for exposure cube (#2054)
        Implement Python pickeling support (#1938)
=======
2019-05-15

        * Bug fix version 1.5.4 released
        ================================

        Handle new CTA energy dispersion format
>>>>>>> 041c20af


2019-05-11

        * Bug fix version 1.5.3 released
        ================================

        Use "BKG" instead of "BGD" for CTA background column (#2343)


2018-04-26

        * Bug fix version 1.5.2 released
        ================================

        Correct number of internal spectral nodes in GCTABackground3D (#2462)


2018-03-26

        * Bug fix version 1.5.1 released
        ================================

        Fix MANPATH for Mac OS X systems (#2420)
        Add kludge to handle noisy CTA 2D energy dispersion (#2342, #2403).
        Prevent unintentional deallocation of arguments (#2340).
        Correct sky map smoothing.


2018-01-23

        * Version 1.5.0 released
        ========================

        Change DATE_OBS, DATE_END, TIME_OBS and TIME_END FITS keywords into DATA-OBS,
          DATE-END, TIME-OBS and TIME-END
        Non-point source model throws exception in On/Off fitting (#2296)
        Set reference time to CTA reference time in GCTAEventcube, GCTAEventList and
          GCTACubeExposure (#2295)
        GCsv interprets lines in CSV files starting with # as comment lines (#2291)
        Add GPha::counts_spectrum() and GPha::backscal_spectrum() methods (#2290)
        Add GNdarray sign(), operator*= and operator/= (#2290)
        Add GSkyMap::counts() and GSkyMap::flux() methods and clip() friend operator
          (#2290)
        Add GSkyMap::array() method to Python interface (#2285)
        Add Off sky regions to GCTAObservation (#2284)
        By default require cfitsio library (#2265)
        CTA observations handle "statistic" attribute in XML file (#2238)
        Use CSTAT and CHI2 instead of POISSON and GAUSSIAN for statistic (#2237)
        Changed GObservation::statistics() to statistic() (#2238)
        Prevent negative response values for COMPTEL IRF (#2234)
        Add GCTAOnOffObservation PHA, ARF and RMF constructor (#2231)
        Implement observation stacking in GCTAOnOffObservation (#2228)
        Implement region integration in GCTAOnOffObservation (#2210)
        Implement WSTAT in GCTAOnOffObservation (#2209)
        Add GPha arithmetic operators and scale access methods
        Add GArf arithmetic operators
        Add GRmf arithmetic operators
        Add GEbounds equality and inequality operators
        Improve efficiency of GGti::contains() method.
        Add GFitsTableCol::scale() method (#2191)
        Implement code generator for GammaLib extensions (#2190)
        Implement COMPTEL event list support (#2187)
        Implement COMPTEL response computation (#2186)
        Add COMPTEL SDA, SDB and ICT response files (#2186)
        Correct output of COMPTEL DRB fitting XML model (#2184)
        Allow source position fitting for Fermi-LAT data (#2183)
        Add GModelSpectralNodes spectral model constructor (#2178)
        Add GSkyMap division operator for Python 3.x (#2122)
        Add time parameter to GApplicationPar class (#1864)
        Add time string constructor and set method to GTime class (#1864)
        Remove GCTAObservation::obs_id() methods (#1836)
        Use GNdarray to store GSkyMap pixels and add smooth() method (#1729)
        Use XML support functions in all model classes (#1430)
        Add GSkyRegionMap class (#1121)


2017-10-31

        * Bug fix version 1.4.3 released
        ================================

        Correct background interpolation in GCTACubeBackground::operator() (#2268)
        Fix OpenMP segfault issue when fetching CTA events (#2192)
        Fix UTC rounding error in GTime::utc() method (#2177)
        Correct GModelSpatialComposite::copy_members() bug


2017-08-24

        * Bug fix version 1.4.2 released
        ================================

        Correct rate computation in GModelTemporalLightCurve::mc() (#2181)


2017-08-22

        * Bug fix version 1.4.1 released
        ================================

        Correct GModelSpectralNodes::mc() regression for energies outside the node energy range (#2179)


2017-07-28

        * Version 1.4.0 released
        ========================

        Add GCTAEventBin::ipix() and ieng() setter methods (#2171)
        Write response information into simulated observation definition file (#2170)
        Normalise phase curves by default (#2154, #2172)
        Support Python list slicing for container classes (#2128)
        Add Python typemaps for GObservation::likelihood() output argument (#2126)
        Add GSkyRegions::overlaps() and GSkyMap::overlaps() classes (#1980)


2017-07-06

        * Bug fix version 1.3.1 released
        ================================

        Add margin to maximum light and phase curve values (#2149)
        Improve caching in GSkyDir (#2148)
        Make GCTAPsfKing save against invalid values (#2133)


2017-06-06

        * Version 1.3.0 released
        ========================

        Add header card keyword map to GFitsHeader for fast access (#2120)
        Correct set names of spatial GLON/GLAT model parameters (#2113)
        Increase maximum CTA King PSF radius to 2 degrees (#2112)
        Support "BKG" as name of CTA background template
        Scale optimizer convergence criterion with step size (#2022)
        Put response cube loading and saving in OpenMP critical zone (#2021)
        Add GPhases class (#1996)
        Allow fitting of scale parameter in composite models (#1992)
        Add GEventList::append_column() method (#1991)
        Add scalar addition and subtraction operators to matrix classes (#1990)
        Add GCTAAeff::ebounds() method (#1989)
        Add GEbounds::emin() and GEbounds::emax() setter methods (#1989)
        Protect GEbounds::set_lin() and set_log() methods from invalid arguments (#1989)
        Avoid hang-up of GCTAModelAeffBackground::mc() method (#1988)
        Copy shared Python libraries instead of creating a symbolic link (#1987)
        Added FITS image conversion operators (#1986)
        If code originates from Git, always compile the Python bindings (#1985)
        Raise exception instead of exiting with return code in Python tests (#1983)
        Add GEventList::has_phase() and GEventList::has_detxy() methods (#1982)
        Enhance precision of GCTAEdisp2D::compute_ebounds_src
        Add conversion methods between GEbounds and GEnergies (#1977)
        Do no longer interpret a CTA calibration database as file path (#1969)
        GWcs now supports CD keywords instead of CDELT (#1951)
        Add GModelSpectralSmoothBrokenPlaw class (#1948)
        Implement lazy loading of energy dispersion in GCTAEdisp2D (#1940)
        Add GCTARoi::contains method
        Add GCTAResponseIrf::rspname() method
        Correct GCTAPsf2D containment radius computation (#1876)
        Add GFilename::type() method (#1863)
        Rename GFitsTableCol::length() to GFitsTableCol::nrows() (#1860)
        Rename GFitsHDU::size() to GFitsHDU::cards() (#1859)
        Rename GFitsImage::size() to GFitsImage::npix() (#1858)
        Remove GFitsTable::size() method (#1857)
        Add GLS and SFL WCS projections (#1851)
        Add GModelSpatialRadialProfile class (#1520)
        Add GModelSpatialRadialProfileGauss class (#1520)
        Add GModelSpatialRadialProfileDMBurkert class (#1520)
        Add GModelSpatialRadialProfileDMEinasto class (#1520)
        Add GModelSpatialRadialProfileDMZhao class (#1520)
        Add support for Monte Carlo identifier metadata (#1483)
        Add GEventList::has_mc_id() and GEventAtom::mc_id() methods (#1483)
        GModelSpectralNodes throws exception for non-positive energy or intensity (#990)


2017-02-24

        * Version 1.2.0 released
        ========================

        Reduce length of LAT response filenames by unzipping a number of energy dispersion files (#1931)
        Skip zero livetime observations in stacked cubes for CTA (#1920)
        Correct handling of time references in GGti::extend() method (#1922)
        Check that MC energy is comprised in validity range for CTA 3D background template (#1918)
        Add GModelTemporalPhaseCurve class (#1916)
        Monte Carlo for empty maps or map cubes no longer throws an exception (#1915)
        Add GModelTemporalLightCurve class (#1914)
        Add GSkyMap FITS HDU constructor
        Add leap second for 1-1-2017 (#1887)
        Add region() method to GModelSpatial (#1764)
        Correct containment radius computation in GCTAPsf2D::containment_radius (#1876)
        Add composite spatial and spectral models (#1706)
        Add GObservations::save_covmat() method (#1863)
        Add GFft and GFftWavetable classes (#1731)
        Add GNdarray class (#1768)
        Increase precision of gammalib::str() floating point functions
        Add GFits::publish() methods (#1231)
        Add GVOTable class (#1231)
        Add multiplicative spectral model (#1861)
        Add additional time setting and getting methods (#1856)
        Check CTA response table dimension for consistency (#1848)
        Remove eval_gradients() methods and remplace by eval() method with optional gradients argument (#1847)
        Add GTestSuite::test_value() method with automatic precision computation
        Add GSkyMap::is_empty() method (#1828)
        Add GApplication access by index operator (#1838)
        Add GApplication::pars() and GApplicationPar::current_value() methods (#1838)
        Add GLog is_open(), is_empty() and written_size() methods (#1837)
        Fix invalid pointer problem in GLog copies (#1823)
        Fix GSkyMap::publish() bug for empty sky maps (#1835)
        Fix loss of application name and version (#1835)
        Add methods for logging in applications (#1828)
        Fix removal of Python wrappers after make clean (#1826)
        Add GModelSpectralExpInvPlaw class (#1800)
        Add GModelSpectralPlawEnergyFlux class (#1790)
        Rename GModelSpectralPlaw2 to GModelSpectralPlawPhotonFlux (#1790)


2016-07-24

        * Version 1.1.0 released
        ========================

        Check on model parameters in spectral registry (#1824)
        Rename spectral model components (#1821)
        Fix exception handling SWIG interface for Python 3
        Write same XML element names than those that were read (#1820)
        Rename spatial model components (#1818)
        Fix consistency problem in GCTABackground3D (#1815)
        Models accessing file now support relative file names (#1808)
        Add GXmlElement and GXmlDocument filename() methods (#1808)
        Move node parent from GXmlElement to GXmlNode class (#1808)
        Fix Makefile for example executables (#1806)
        Include examples in unit tests (#1803)
        Handle additional columns in GArf class
        GCTAAeff2D no longer extrapolates beyond response table (#1784)
        Add GWcsSIN projection class (#1798)
        Add weights to CTA event cube and event bin (#1789)
        Remove GCTACubeExposure, GCTACubePsf and GCTACubeBackground elogmeans() methods
        GCTACubeExposure, GCTACubePsf and GCTACubeBackground use energy values (#1788)
        GSkyMap::save() now overwrites files (#1787)
        Add GCTAPsfTable class (#1786)
        Use std::vector for naxes argument in GFitsImage (#1779)
        GCTACubePsf and GCTACubeEdisp now save 4D images
        Change interpolation scheme in GCTABackground3D
        Add GCsv::append() method (#1773)
        Add GTestSuite::test_value() string method (#1772)
        Add component setting methods to GModelSky (#1770)
        Add GApplication::logFileClose() method
        Add GModel::read_attributes() and write_attributes() private methods (#1765)
        Also write test reports in case of an exception (#1746)
        GCaldb::filename() method now returns GFilename (#1745)
        Add GCTAObservation filename constructor (#1744)
        Add gammalib::number() function (#1743)
        Add GSkyMap::shape() and ndim() methods (#1733)
        Add GEnergy division operator
        Use rejection method in GModelSpatialDiffuseMap::mc() (#1725)
        Add GObservations::nobserved() method (#1723)
        Use rejection method in GCTABackground3D::mc() (#1722)
        Use rejection method in GModelSpatialDiffuseCube::mc() (#1722)
        Add energy dispersion cube for stacked analysis (#1721, #1801)
        Make GFilename::is_fits thread safe (#1717)
        Revise GTime operators (#1714)
        Add GSkyMap::publish() method to publish map on VO Hub (#1710)
        Add GVOClient::publish() method to publish a FITS HDU (#1710)
        Remove GCTAOnOffObservations class (#1669)
        Handle FITS extensions in GSkyMap load() and save() methods (#1695)
        Restrict Monte Carlo simulations in GModelSpatialDiffuseConst to simulation cone (#1674)
        Use default GTime in GModelSpectral eval() and eval_gradients() methods (#1672)
        Optimise GModelSpatialDiffuseMap::set_mc_cone() method (#1673)
        Optimise GModelSpatialDiffuseCube::set_mc_cone() method (#1673)
        Use default GTime in GObservation::deadc() method (#1670)
        The GApplicationPar::filename() methods now take and return GFilename (#1671)
        Add GFilename methods and remove equivalents from GTools (#1666)
        Use column names for CTA response table access (#1656)
        Add non-const GObservation::events() method (#1664)
        Remove event fetching from GCTAObservation class (#1648)
        Implement event fetching and disposal in GCTAEventList class (#1648)
        Add GFilename::fullname() method
        Add GCTAEventList::remove() method
        Handle also additional columns in GCTAEventList::append() method
        Fix GFitsTableCol::insert() method for empty columns
        Fix GCTAEdisp2D::compute_ebounds_xxx() methods (#1662)
        Use GFilename in GFits to store filename (#1649)
        Load CTA GTI extension from the HDU name provided by the DSS keyword (#1598)
        Support Fermi LAT Pass 8 response functions (#1517)
        Support out of source builds (#1484)
        Finalize implementation of CTA On/Off fitting (#1044, #1781)


2016-01-27

        * Bug fix version 1.0.1 released
        ================================

        Add units to CTA event list columns (#1616)
        Allow usage of numbers in FITS extension names (#1611)
        Solve compatibility issues with Anaconda on Mac OS X (#1607)
        Correct diffuse map MC normalisation (#1584)


2015-12-18

        * Version 1.0.0 released
        ========================

        Ignore errors for El Capitan post processing (#1605)
        Read only mandatory columns in GCTAEventList (#1600)
        Remove extname arguments from classes (#1601)
        Add GFilename class (#1599)
        Check existence of files in CTA response loading (#1586)
        GSkyMap::__getitem__ throw exception if out of bound (#1581)
        Handle ~ in filenames (#1580)
        Add GModel::has_ts() method (#1578)
        Perform __init__.py creation only in build step (#1569)
        Remove access by name methods from GSkyRegions (#1564)
        Resolve Python test problem on El Capitan (#1563)


2015-10-28

        * Version 0.11.0 released
        =========================

        Add need_help() method to GApplication (#572)
        Correct GModelSpatialDiffuseCube computations (#1559)
        Add save() and write() methods to GModelSpatialDiffuseCube
        Add interval constructor and set methods to GEnergies class
        Add Python unit test function to gammalib module (#1486)
        Increase CTA IRF integration precision for shell model (#1521)
        Correctly handle MC simulations for unnormalized diffuse maps (#1548)
        Improve precision of shell model in unbinned analysis (#1521)
        Add GCTAModelAeffBackground class
        Remove small angle approximation from GModelSpatialRadialShell
        Rename GSkymap to GSkyMap
        Add binary operators to GSkymap class
        GSkymap::operator/=(GSkymap) operator now ignores division by zero
        Remove deadtime correction from GCTAModelCubeBackground (#1503)
        Add GCTAObservation::object() method
        Correct model gradient computation
        Correct check of pixel containment in sky map (GSkymap::contains())
        Do only search in users pfiles if PFILES environment variable is not set
        Correct GModelSpatialDiffuseConst::mc() method (#1480)
        Add is_valid() method to GCTARoi and write keywords only if ROI is valid (#1476)
        Increased number of integration iterations for energy dispersion (#1472)
        Add GOptimizerLM::logger() method, logger constructor takes pointer (#1471)
        Replaced fixed precision integration by fixed iterations (#1466)
        Implement rejection method for skymap Monte Carlo (#1465)


2015-05-22

        * Version 0.10.0 released
        =========================

        Add optional PHASE information to CTA event lists
        Use URL path informtion in GVOClient connection to Hub
        Ignore empty string parameters in GModel::is_valid()
        Add some constructors
        Add classname methods to Python interface (#1321)
        Rename CTA cube analysis classes (#1269)
        Do not dump unqueried parameters (#1349)
        Add GBilinear class
        Add WCS projections (MOL)
        Add GXmlElement::has_attribute() method
        Add GSkymap scaling operators (#1296)
        Add GSkymap::extract() method (#1442)
        Implement GApplicationPar range checking (#285)
        Forbid appending to text, comment and PI XML nodes (#804)
        Increase precision for diffuse model Npred computation (#1248)
        Implement observation definition reader/writer (#1429)
        Remove etrue flag from CTA background IRF (#1437)
        Allow appending of empty intervals to GEbounds and GGti
        Add single interval constructor to GGti
        Allow calling GNodeArray::set_value() for a single node
        Add GTI and livetime information to GCTACubeExposure
        Add GModelSpatial::contains method (#1446)
        Add GModelSpatialEllipticalGauss class (#1412)
        Add GVOHub class (#1229)
        Add CTA Prod2 instrument response function (#1464)


2015-01-07

        * Bug fix version 0.9.1 released
        ================================

        Fixed bug #1383 (unit test error with recent gcc compiler)


2014-11-13

        * Version 0.9.0 released
        ========================

        Add energy dispersion to CTA module
        Add pointing table support to CTA module
        Add event filtering for binned analysis
        Add +=, -=, *= and /= operators to GSkymap
        Add integration status tracking to GIntegral
        Add GCTAExposure and GCTAMeanPsf classes
        Add ts and tscalc attributes to GModel and use them in models
        Add manipulation methods to GCTAResponseTable
        Add read(), write() and save() methods to GCTAPsf2D and GCTAPsfKing
        Add classname() method to all classes
        Add utc() methods to GTime class
        Add hierachical element access methods to GXml and GXmlNode
        Add table creation and saving methods to GCsv class
        Add predefined entity support to XML module
        Read/write altitude and azimuth attributes of CTA data
        Refactor CTA response class, add GCTAResponseCube class
        Improve CTA response computation for extended models
        Implement CTA stacked analysis
        Optimize CTA binned and stacked analysis
        LM optimizer now allows logL decreases up to 1.0
        Load events only when needed into GCTAObservation
        Implement full automatic typecasting in Python module
        Fill DETX and DETY values in GCTAResponseIrf::mc 
        Rename GCTAModelBackground to GCTAModelCubeBackground
        Rename GCTAModelInstBackground to GCTAModelIrfBackground
        Rename GIntegral::romb() to GIntegral::romberg()
        Correctly take into account logfile name change in Python
        Correctly use DETX/DETY in radians in GCTAInstDir
        Introduce class codes to avoid dynamic type casting
        Remove error computation from optimization
        Add GOptimize::errors() method for error computation
        Add support for user and save CTA energy thresholds
        Several bug corrections


2014-03-12

        * Bug fix Version 0.8.2 released
        ================================

        Avoid division by zero error in GModelSpectralPlaw2 (#1141)
        Add __len__ and copy() methods to GEvents Python interface
        Increase Npred spectral integration precision to 1e-8 (#1142)
        Use GCaldb for COMPTEL response handling
        Add Pass 7 response files for Fermi/LAT
        Load cube in GModelSpatialDiffuseCube only when needed (#1143)
        Correct bug in Fermi/LAT PSF computation (#1004)
        Implement CTA instrument background (#1146)
        Add GModelSpectralSuperExpPlaw spectral model (#1147)
        Added normalize attribute to GModelSpatialDiffuseMap (#1134)
        Take into account spatial model normalization in MC sampling (#1135)
        Add load() and save() methods to GCATObservation (#1149)
        Correct LAT PSF computation for sources outside event cube


2014-02-05
        
        * Bug fix Version 0.8.1 released
        ================================
        
        Added missing hyphens in pfiles synchronisation section (#1091)
        Add configuration test script (#1091)
        GModelSky, GCTAModelBackground and GCTAModelRadialAcceptance write id attribute into XML file (#1092)
        Add GChatter typedef to Python interface
        GAMMALIB_CALDB takes precedence over CALDB environment variable (#1094)
        Added vo module and GVOClient class to Python interface
        Track results of Python unit tests (#1119)
        Clean-up calibration database interface (#1102)
        Correct 2D PSF Monte-Carlo simulations (#1128)
        Correct deadtime computation for CTA non point source response (#1133)


2014-01-18

        * Version 0.8.0 released
        ========================

        Major review of public interfaces of all classes
        Reorganize sky models
        Introduce GContainer interface class
        Add Virtual Observatory support
        Introduce GUrl classes for transparent URL handling
        Make use of GUrl class in XML I/O
        Optimize computations
        Introduce gammalib namespace for constants and functions
        GModelSpatialDiffuseCube reads ENERGIES extension
        Add sky region handling
        Add on/off analysis support for CTA
        Add xspec interface support
        Rework registry classes to remove memory leaks on termination
        Add support for variable-length FITS columns
        Generalise GSkyPixel to 1D and 2D pixelisations
        Added King profile PSF for CTA
        Reorganise GOptimizerPars class and add GOptimizerPar class
        Put likelihood computation in GObservation class
        Add broken power law spectral model
        Add Gaussian spectral model
        Update parameter files if necessary
        Implement exact sky map pixel solid angle computation
        Rename the following classes:
        - GWcs => GSkyProjection
        - GWcslib => GWcs
        - GWcsHPX => GHealpix


2012-12-18

        * Version 0.7.0 released
        ========================

        Add base module for interface classes
        Introduce GBase from which almost all classes derive
        Add dependency tracking for Python interface
        Add COMPTEL instrument interface
        Open FITS image using the equivalent data type
        Refactor CTA response classes
        Define new instrument response interface
        Add GSource class
        File locking failures do no longer throw exceptions
        Optimize GNodeArray computations and add unit tests
        Add handling of undefined and NaN values to GPar class
        Add GPhotons photon container class
        Implement mc(), flux() and eflux() for all spectral models
        Rework GTime interface and introduce GTimeReference class
        Add GModelSpectralLogParabola spectral model


2012-09-17

        * Bug fix version 0.6.2 released
        ================================

        clang++ compiler precedence is only taken for Mac OS X >= 10.7
        Omit Python checks if Python bindings are disabled
        Enhance OpenMP configuration on Darwin
        Export MACOSX_DEPLOYMENT_TARGET only for --enable-universalsdk
        Improve Python bindings configuration
        Add TEST_ENV_DIR to load library path


2012-09-15

        * Bug fix version 0.6.1 released
        ================================

        Do not require gammalib/__init__.py file to be present
        clang++ compiler takes precedence over g++ compiler


2012-09-14

        * Version 0.6.0 released
        ========================

        Add support for Fermi/LAT Pass 7 data
        Add GModelSpatialMap model
        Add sky direction access operator to GSkymap class
        Add support for diffuse source models to CTA response
        Add OpenMP support and parallelize likelihood optimizer
        Add unit test support (introduce test module)
        Correct bugs in GSparseMatrix
        Enhance code quality


2012-04-03

        * Version 0.5.0 released
        ========================

        Update license text
        Add configure options for Mac OSX universal builds
        Break gammalib Python extension into modules
        Comply to CTA event list format v1.0.0
        Implement XML protocol for observation loading
        Add support for CTA 1DC response format
        Add GCTAResponseTable class for response file handling
        Add GCTAModelRadialPolynom model
        Add GCTAModelRadialProfile model
        Add GModelSpectralNodes model
        Correct Npred integration in GCTAModelRadialAcceptance


2011-10-12

        * Version 0.4.12 released
        =========================

        Add missing #include <cstring> to GTools.cpp
        Correct but in python interface for GSymMatrix and GSparseMatrix


2011-10-03

        * Version 0.4.11 released
        =========================

        Add set response() to observation classes
        Expose GCTAResponse::offset_sigma() in python
        GCTAResponse::aeff() no longer returns negative areas
        Improve Npred integration for extended sources in GCTAResponse
        Implement environment variable expansion
        Correctly fit unbinned for multiple observations
        Add eflux() methods to spectral models
        Implement flux(), eflux() and mc() for GModelSpectralFunc
        Add GLog output methods to Python interface
        Add append() and append_standard() methods to GPars
        Protect parfile read/write by a file lock
        LM optimizer frees any internally fixed parameter at exit
        Add row and column manipulation methods for FITS tables
        Replace FITS table column methods by access operators
        Fix bug in GSparseMatrix::cs_transpose


2011-07-20

        * Version 0.4.10 released
        =========================

        Improve configuration script
        Minor bug fixes


2011-07-09

        * Version 0.4.9 released
        ========================

        Implement wcslib adaption for GWcs classes
        Added AZP, STG, and TAN WCS projections
        Add simple offset angle dependence of CTA response
        Does not require pkg-config anymore
        Add NaN/Inf check in various places (--enable-nan-check)
        Test for presence of Python.h


2011-02-24

        * Version 0.4.7 released
        ========================

        Fix memory leaks in container classes handling pointers
        Add more example scripts


2011-02-21

        * Version 0.4.6 released
        ========================

        Add support for extended source models
        Implement CTA binned and unbinned support for extended source models
        Update GEvents, GObservation and GResponse interfaces
        Use operator[] for element access
        Strict usage of C++ headers
        Add Doxygen and man support (make doxygen; make doxygen-install)
        Add html documentation


2011-02-02

        * Version 0.4.5 released
        ========================

        Implement CTA radial acceptance model
        Generalize model class
        Generation of Python bindings no longer requires swig
        Include missing headers for Ubuntu and OpenSuse
        Improve automatic configuration, remove autogen.sh
        Adapt for Solaris 2.10


2011-01-06

        * Version 0.4.4 released
        ========================

        Tag sources with GammaLib-00-04-04
        Clean up response interface
        Correct some bugs and enhance some classes
        Correct and validate Fermi-LAT interface for binned analysis


2010-12-20

        * Version 0.4.3 released
        ========================

        Tag sources with GammaLib-00-04-03
        Add CSV Table interface
        Add more source models
        First working Fermi-LAT interface for binned analysis


2010-11-23

        * Version 0.4.2 released
        ========================

        Tag sources with GammaLib-00-04-02
        Enhance FITS interface


2010-11-15

        * Version 0.4.1 released
        ========================

        Tag sources with GammaLib-00-04-01
        Prototype implementation of XML interface
        Prototype implementation of application logger
        Cleanup of FITS interface


2010-06-11

        * Version 0.4.0 released
        ========================

        Tag sources with GammaLib-00-04-00


2009-10-09

        * Version 0.2.0 released
        ========================

        Tag sources with VER-0-2-0<|MERGE_RESOLUTION|>--- conflicted
+++ resolved
@@ -1,4 +1,3 @@
-<<<<<<< HEAD
 2019-04-26
 
         * Version 1.6.0 released
@@ -74,14 +73,14 @@
         Preserve GTIs when copying GCTAEventList and GCTAEventCube objects (#2054)
         Use MJD reference of first observation for exposure cube (#2054)
         Implement Python pickeling support (#1938)
-=======
+
+
 2019-05-15
 
         * Bug fix version 1.5.4 released
         ================================
 
         Handle new CTA energy dispersion format
->>>>>>> 041c20af
 
 
 2019-05-11
