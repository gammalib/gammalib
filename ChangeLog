<<<<<<< HEAD
2017-08-10

        * Version 1.5.0 released
        =========================

        Add GModelSpectralNodes spectral model constructor (#2178)
        Fix UTC rounding error in GTime::utc() method (#2177)
        Add time parameter to GApplicationPar class (#1864)
        Add time string constructor and set method to GTime class (#1864)
=======
2017-08-22

        * Bug fix version 1.4.1 released
        ================================

        Correct GModelSpectralNodes::mc() regression for energies outside the node energy range (#2179)
>>>>>>> 03c5b52d


2017-07-28

        * Version 1.4.0 released
        =========================

        Add GCTAEventBin::ipix() and ieng() setter methods (#2171)
        Write response information into simulated observation definition file (#2170)
        Normalise phase curves by default (#2154, #2172)
        Support Python list slicing for container classes (#2128)
        Add Python typemaps for GObservation::likelihood() output argument (#2126)
        Add GSkyRegions::overlaps() and GSkyMap::overlaps() classes (#1980)


2017-07-06

        * Bug fix version 1.3.1 released
        ================================

        Add margin to maximum light and phase curve values (#2149)
        Improve caching in GSkyDir (#2148)
        Make GCTAPsfKing save against invalid values (#2133)


2017-06-06

        * Version 1.3.0 released
        =========================

        Add header card keyword map to GFitsHeader for fast access (#2120)
        Correct set names of spatial GLON/GLAT model parameters (#2113)
        Increase maximum CTA King PSF radius to 2 degrees (#2112)
        Support "BKG" as name of CTA background template
        Scale optimizer convergence criterion with step size (#2022)
        Put response cube loading and saving in OpenMP critical zone (#2021)
        Add GPhases class (#1996)
        Allow fitting of scale parameter in composite models (#1992)
        Add GEventList::append_column() method (#1991)
        Add scalar addition and subtraction operators to matrix classes (#1990)
        Add GCTAAeff::ebounds() method (#1989)
        Add GEbounds::emin() and GEbounds::emax() setter methods (#1989)
        Protect GEbounds::set_lin() and set_log() methods from invalid arguments (#1989)
        Avoid hang-up of GCTAModelAeffBackground::mc() method (#1988)
        Copy shared Python libraries instead of creating a symbolic link (#1987)
        Added FITS image conversion operators (#1986)
        If code originates from Git, always compile the Python bindings (#1985)
        Raise exception instead of exiting with return code in Python tests (#1983)
        Add GEventList::has_phase() and GEventList::has_detxy() methods (#1982)
        Enhance precision of GCTAEdisp2D::compute_ebounds_src
        Add conversion methods between GEbounds and GEnergies (#1977)
        Do no longer interpret a CTA calibration database as file path (#1969)
        GWcs now supports CD keywords instead of CDELT (#1951)
        Add GModelSpectralSmoothBrokenPlaw class (#1948)
        Implement lazy loading of energy dispersion in GCTAEdisp2D (#1940)
        Add GCTARoi::contains method
        Add GCTAResponseIrf::rspname() method
        Correct GCTAPsf2D containment radius computation (#1876)
        Add GFilename::type() method (#1863)
        Rename GFitsTableCol::length() to GFitsTableCol::nrows() (#1860)
        Rename GFitsHDU::size() to GFitsHDU::cards() (#1859)
        Rename GFitsImage::size() to GFitsImage::npix() (#1858)
        Remove GFitsTable::size() method (#1857)
        Add GLS and SFL WCS projections (#1851)
        Add GModelSpatialRadialProfile class (#1520)
        Add GModelSpatialRadialProfileGauss class (#1520)
        Add GModelSpatialRadialProfileDMBurkert class (#1520)
        Add GModelSpatialRadialProfileDMEinasto class (#1520)
        Add GModelSpatialRadialProfileDMZhao class (#1520)
        Add support for Monte Carlo identifier metadata (#1483)
        Add GEventList::has_mc_id() and GEventAtom::mc_id() methods (#1483)
        GModelSpectralNodes throws exception for non-positive energy or intensity (#990)


2017-02-24

        * Version 1.2.0 released
        =========================

        Reduce length of LAT response filenames by unzipping a number of energy dispersion files (#1931)
        Skip zero livetime observations in stacked cubes for CTA (#1920)
        Correct handling of time references in GGti::extend() method (#1922)
        Check that MC energy is comprised in validity range for CTA 3D background template (#1918)
        Add GModelTemporalPhaseCurve class (#1916)
        Monte Carlo for empty maps or map cubes no longer throws an exception (#1915)
        Add GModelTemporalLightCurve class (#1914)
        Add GSkyMap FITS HDU constructor
        Add leap second for 1-1-2017 (#1887)
        Add region() method to GModelSpatial (#1764)
        Correct containment radius computation in GCTAPsf2D::containment_radius (#1876)
        Add composite spatial and spectral models (#1706)
        Add GObservations::save_covmat() method (#1863)
        Add GFft and GFftWavetable classes (#1731)
        Add GNdarray class (#1768)
        Increase precision of gammalib::str() floating point functions
        Add GFits::publish() methods (#1231)
        Add GVOTable class (#1231)
        Add multiplicative spectral model (#1861)
        Add additional time setting and getting methods (#1856)
        Check CTA response table dimension for consistency (#1848)
        Remove eval_gradients() methods and remplace by eval() method with optional gradients argument (#1847)
        Add GTestSuite::test_value() method with automatic precision computation
        Add GSkyMap::is_empty() method (#1828)
        Add GApplication access by index operator (#1838)
        Add GApplication::pars() and GApplicationPar::current_value() methods (#1838)
        Add GLog is_open(), is_empty() and written_size() methods (#1837)
        Fix invalid pointer problem in GLog copies (#1823)
        Fix GSkyMap::publish() bug for empty sky maps (#1835)
        Fix loss of application name and version (#1835)
        Add methods for logging in applications (#1828)
        Fix removal of Python wrappers after make clean (#1826)
        Add GModelSpectralExpInvPlaw class (#1800)
        Add GModelSpectralPlawEnergyFlux class (#1790)
        Rename GModelSpectralPlaw2 to GModelSpectralPlawPhotonFlux (#1790)


2016-07-24

        * Version 1.1.0 released
        =========================

        Check on model parameters in spectral registry (#1824)
        Rename spectral model components (#1821)
        Fix exception handling SWIG interface for Python 3
        Write same XML element names than those that were read (#1820)
        Rename spatial model components (#1818)
        Fix consistency problem in GCTABackground3D (#1815)
        Models accessing file now support relative file names (#1808)
        Add GXmlElement and GXmlDocument filename() methods (#1808)
        Move node parent from GXmlElement to GXmlNode class (#1808)
        Fix Makefile for example executables (#1806)
        Include examples in unit tests (#1803)
        Handle additional columns in GArf class
        GCTAAeff2D no longer extrapolates beyond response table (#1784)
        Add GWcsSIN projection class (#1798)
        Add weights to CTA event cube and event bin (#1789)
        Remove GCTACubeExposure, GCTACubePsf and GCTACubeBackground elogmeans() methods
        GCTACubeExposure, GCTACubePsf and GCTACubeBackground use energy values (#1788)
        GSkyMap::save() now overwrites files (#1787)
        Add GCTAPsfTable class (#1786)
        Use std::vector for naxes argument in GFitsImage (#1779)
        GCTACubePsf and GCTACubeEdisp now save 4D images
        Change interpolation scheme in GCTABackground3D
        Add GCsv::append() method (#1773)
        Add GTestSuite::test_value() string method (#1772)
        Add component setting methods to GModelSky (#1770)
        Add GApplication::logFileClose() method
        Add GModel::read_attributes() and write_attributes() private methods (#1765)
        Also write test reports in case of an exception (#1746)
        GCaldb::filename() method now returns GFilename (#1745)
        Add GCTAObservation filename constructor (#1744)
        Add gammalib::number() function (#1743)
        Add GSkyMap::shape() and ndim() methods (#1733)
        Add GEnergy division operator
        Use rejection method in GModelSpatialDiffuseMap::mc() (#1725)
        Add GObservations::nobserved() method (#1723)
        Use rejection method in GCTABackground3D::mc() (#1722)
        Use rejection method in GModelSpatialDiffuseCube::mc() (#1722)
        Add energy dispersion cube for stacked analysis (#1721, #1801)
        Make GFilename::is_fits thread safe (#1717)
        Revise GTime operators (#1714)
        Add GSkyMap::publish() method to publish map on VO Hub (#1710)
        Add GVOClient::publish() method to publish a FITS HDU (#1710)
        Remove GCTAOnOffObservations class (#1669)
        Handle FITS extensions in GSkyMap load() and save() methods (#1695)
        Restrict Monte Carlo simulations in GModelSpatialDiffuseConst to simulation cone (#1674)
        Use default GTime in GModelSpectral eval() and eval_gradients() methods (#1672)
        Optimise GModelSpatialDiffuseMap::set_mc_cone() method (#1673)
        Optimise GModelSpatialDiffuseCube::set_mc_cone() method (#1673)
        Use default GTime in GObservation::deadc() method (#1670)
        The GApplicationPar::filename() methods now take and return GFilename (#1671)
        Add GFilename methods and remove equivalents from GTools (#1666)
        Use column names for CTA response table access (#1656)
        Add non-const GObservation::events() method (#1664)
        Remove event fetching from GCTAObservation class (#1648)
        Implement event fetching and disposal in GCTAEventList class (#1648)
        Add GFilename::fullname() method
        Add GCTAEventList::remove() method
        Handle also additional columns in GCTAEventList::append() method
        Fix GFitsTableCol::insert() method for empty columns
        Fix GCTAEdisp2D::compute_ebounds_xxx() methods (#1662)
        Use GFilename in GFits to store filename (#1649)
        Load CTA GTI extension from the HDU name provided by the DSS keyword (#1598)
        Support Fermi LAT Pass 8 response functions (#1517)
        Support out of source builds (#1484)
        Finalize implementation of CTA On/Off fitting (#1044, #1781)


2016-01-27

        * Bug fix version 1.0.1 released
        ================================

        Add units to CTA event list columns (#1616)
        Allow usage of numbers in FITS extension names (#1611)
        Solve compatibility issues with Anaconda on Mac OS X (#1607)
        Correct diffuse map MC normalisation (#1584)


2015-12-18

        * Version 1.0.0 released
        =========================

        Ignore errors for El Capitan post processing (#1605)
        Read only mandatory columns in GCTAEventList (#1600)
        Remove extname arguments from classes (#1601)
        Add GFilename class (#1599)
        Check existence of files in CTA response loading (#1586)
        GSkyMap::__getitem__ throw exception if out of bound (#1581)
        Handle ~ in filenames (#1580)
        Add GModel::has_ts() method (#1578)
        Perform __init__.py creation only in build step (#1569)
        Remove access by name methods from GSkyRegions (#1564)
        Resolve Python test problem on El Capitan (#1563)


2015-10-28

        * Version 0.11.0 released
        =========================

        Add need_help() method to GApplication (#572)
        Correct GModelSpatialDiffuseCube computations (#1559)
        Add save() and write() methods to GModelSpatialDiffuseCube
        Add interval constructor and set methods to GEnergies class
        Add Python unit test function to gammalib module (#1486)
        Increase CTA IRF integration precision for shell model (#1521)
        Correctly handle MC simulations for unnormalized diffuse maps (#1548)
        Improve precision of shell model in unbinned analysis (#1521)
        Add GCTAModelAeffBackground class
        Remove small angle approximation from GModelSpatialRadialShell
        Rename GSkymap to GSkyMap
        Add binary operators to GSkymap class
        GSkymap::operator/=(GSkymap) operator now ignores division by zero
        Remove deadtime correction from GCTAModelCubeBackground (#1503)
        Add GCTAObservation::object() method
        Correct model gradient computation
        Correct check of pixel containment in sky map (GSkymap::contains())
        Do only search in users pfiles if PFILES environment variable is not set
        Correct GModelSpatialDiffuseConst::mc() method (#1480)
        Add is_valid() method to GCTARoi and write keywords only if ROI is valid (#1476)
        Increased number of integration iterations for energy dispersion (#1472)
        Add GOptimizerLM::logger() method, logger constructor takes pointer (#1471)
        Replaced fixed precision integration by fixed iterations (#1466)
        Implement rejection method for skymap Monte Carlo (#1465)


2015-05-22

        * Version 0.10.0 released
        =========================

        Add optional PHASE information to CTA event lists
        Use URL path informtion in GVOClient connection to Hub
        Ignore empty string parameters in GModel::is_valid()
        Add some constructors
        Add classname methods to Python interface (#1321)
        Rename CTA cube analysis classes (#1269)
        Do not dump unqueried parameters (#1349)
        Add GBilinear class
        Add WCS projections (MOL)
        Add GXmlElement::has_attribute() method
        Add GSkymap scaling operators (#1296)
        Add GSkymap::extract() method (#1442)
        Implement GApplicationPar range checking (#285)
        Forbid appending to text, comment and PI XML nodes (#804)
        Increase precision for diffuse model Npred computation (#1248)
        Implement observation definition reader/writer (#1429)
        Remove etrue flag from CTA background IRF (#1437)
        Allow appending of empty intervals to GEbounds and GGti
        Add single interval constructor to GGti
        Allow calling GNodeArray::set_value() for a single node
        Add GTI and livetime information to GCTACubeExposure
        Add GModelSpatial::contains method (#1446)
        Add GModelSpatialEllipticalGauss class (#1412)
        Add GVOHub class (#1229)
        Add CTA Prod2 instrument response function (#1464)


2015-01-07

        * Bug fix version 0.9.1 released
        ================================

        Fixed bug #1383 (unit test error with recent gcc compiler)


2014-11-13

        * Version 0.9.0 released
        ========================

        Add energy dispersion to CTA module
        Add pointing table support to CTA module
        Add event filtering for binned analysis
        Add +=, -=, *= and /= operators to GSkymap
        Add integration status tracking to GIntegral
        Add GCTAExposure and GCTAMeanPsf classes
        Add ts and tscalc attributes to GModel and use them in models
        Add manipulation methods to GCTAResponseTable
        Add read(), write() and save() methods to GCTAPsf2D and GCTAPsfKing
        Add classname() method to all classes
        Add utc() methods to GTime class
        Add hierachical element access methods to GXml and GXmlNode
        Add table creation and saving methods to GCsv class
        Add predefined entity support to XML module
        Read/write altitude and azimuth attributes of CTA data
        Refactor CTA response class, add GCTAResponseCube class
        Improve CTA response computation for extended models
        Implement CTA stacked analysis
        Optimize CTA binned and stacked analysis
        LM optimizer now allows logL decreases up to 1.0
        Load events only when needed into GCTAObservation
        Implement full automatic typecasting in Python module
        Fill DETX and DETY values in GCTAResponseIrf::mc 
        Rename GCTAModelBackground to GCTAModelCubeBackground
        Rename GCTAModelInstBackground to GCTAModelIrfBackground
        Rename GIntegral::romb() to GIntegral::romberg()
        Correctly take into account logfile name change in Python
        Correctly use DETX/DETY in radians in GCTAInstDir
        Introduce class codes to avoid dynamic type casting
        Remove error computation from optimization
        Add GOptimize::errors() method for error computation
        Add support for user and save CTA energy thresholds
        Several bug corrections


2014-03-12

        * Bug fix Version 0.8.2 released
        ================================

        Avoid division by zero error in GModelSpectralPlaw2 (#1141)
        Add __len__ and copy() methods to GEvents Python interface
        Increase Npred spectral integration precision to 1e-8 (#1142)
        Use GCaldb for COMPTEL response handling
        Add Pass 7 response files for Fermi/LAT
        Load cube in GModelSpatialDiffuseCube only when needed (#1143)
        Correct bug in Fermi/LAT PSF computation (#1004)
        Implement CTA instrument background (#1146)
        Add GModelSpectralSuperExpPlaw spectral model (#1147)
        Added normalize attribute to GModelSpatialDiffuseMap (#1134)
        Take into account spatial model normalization in MC sampling (#1135)
        Add load() and save() methods to GCATObservation (#1149)
        Correct LAT PSF computation for sources outside event cube


2014-02-05
        
        * Bug fix Version 0.8.1 released
        ================================
        
        Added missing hyphens in pfiles synchronisation section (#1091)
        Add configuration test script (#1091)
        GModelSky, GCTAModelBackground and GCTAModelRadialAcceptance write id attribute into XML file (#1092)
        Add GChatter typedef to Python interface
        GAMMALIB_CALDB takes precedence over CALDB environment variable (#1094)
        Added vo module and GVOClient class to Python interface
        Track results of Python unit tests (#1119)
        Clean-up calibration database interface (#1102)
        Correct 2D PSF Monte-Carlo simulations (#1128)
        Correct deadtime computation for CTA non point source response (#1133)


2014-01-18

        * Version 0.8.0 released
        ========================

        Major review of public interfaces of all classes
        Reorganize sky models
        Introduce GContainer interface class
        Add Virtual Observatory support
        Introduce GUrl classes for transparent URL handling
        Make use of GUrl class in XML I/O
        Optimize computations
        Introduce gammalib namespace for constants and functions
        GModelSpatialDiffuseCube reads ENERGIES extension
        Add sky region handling
        Add on/off analysis support for CTA
        Add xspec interface support
        Rework registry classes to remove memory leaks on termination
        Add support for variable-length FITS columns
        Generalise GSkyPixel to 1D and 2D pixelisations
        Added King profile PSF for CTA
        Reorganise GOptimizerPars class and add GOptimizerPar class
        Put likelihood computation in GObservation class
        Add broken power law spectral model
        Add Gaussian spectral model
        Update parameter files if necessary
        Implement exact sky map pixel solid angle computation
        Rename the following classes:
        - GWcs => GSkyProjection
        - GWcslib => GWcs
        - GWcsHPX => GHealpix


2012-12-18

        * Version 0.7.0 released
        ========================

        Add base module for interface classes
        Introduce GBase from which almost all classes derive
        Add dependency tracking for Python interface
        Add COMPTEL instrument interface
        Open FITS image using the equivalent data type
        Refactor CTA response classes
        Define new instrument response interface
        Add GSource class
        File locking failures do no longer throw exceptions
        Optimize GNodeArray computations and add unit tests
        Add handling of undefined and NaN values to GPar class
        Add GPhotons photon container class
        Implement mc(), flux() and eflux() for all spectral models
        Rework GTime interface and introduce GTimeReference class
        Add GModelSpectralLogParabola spectral model


2012-09-17

        * Bug fix version 0.6.2 released
        ================================

        clang++ compiler precedence is only taken for Mac OS X >= 10.7
        Omit Python checks if Python bindings are disabled
        Enhance OpenMP configuration on Darwin
        Export MACOSX_DEPLOYMENT_TARGET only for --enable-universalsdk
        Improve Python bindings configuration
        Add TEST_ENV_DIR to load library path


2012-09-15

        * Bug fix version 0.6.1 released
        ================================

        Do not require gammalib/__init__.py file to be present
        clang++ compiler takes precedence over g++ compiler


2012-09-14

        * Version 0.6.0 released
        ========================

        Add support for Fermi/LAT Pass 7 data
        Add GModelSpatialMap model
        Add sky direction access operator to GSkymap class
        Add support for diffuse source models to CTA response
        Add OpenMP support and parallelize likelihood optimizer
        Add unit test support (introduce test module)
        Correct bugs in GSparseMatrix
        Enhance code quality


2012-04-03

        * Version 0.5.0 released
        ========================

        Update license text
        Add configure options for Mac OSX universal builds
        Break gammalib Python extension into modules
        Comply to CTA event list format v1.0.0
        Implement XML protocol for observation loading
        Add support for CTA 1DC response format
        Add GCTAResponseTable class for response file handling
        Add GCTAModelRadialPolynom model
        Add GCTAModelRadialProfile model
        Add GModelSpectralNodes model
        Correct Npred integration in GCTAModelRadialAcceptance


2011-10-12

        * Version 0.4.12 released
        =========================

        Add missing #include <cstring> to GTools.cpp
        Correct but in python interface for GSymMatrix and GSparseMatrix


2011-10-03

        * Version 0.4.11 released
        =========================

        Add set response() to observation classes
        Expose GCTAResponse::offset_sigma() in python
        GCTAResponse::aeff() no longer returns negative areas
        Improve Npred integration for extended sources in GCTAResponse
        Implement environment variable expansion
        Correctly fit unbinned for multiple observations
        Add eflux() methods to spectral models
        Implement flux(), eflux() and mc() for GModelSpectralFunc
        Add GLog output methods to Python interface
        Add append() and append_standard() methods to GPars
        Protect parfile read/write by a file lock
        LM optimizer frees any internally fixed parameter at exit
        Add row and column manipulation methods for FITS tables
        Replace FITS table column methods by access operators
        Fix bug in GSparseMatrix::cs_transpose


2011-07-20

        * Version 0.4.10 released
        =========================

        Improve configuration script
        Minor bug fixes


2011-07-09

        * Version 0.4.9 released
        ========================

        Implement wcslib adaption for GWcs classes
        Added AZP, STG, and TAN WCS projections
        Add simple offset angle dependence of CTA response
        Does not require pkg-config anymore
        Add NaN/Inf check in various places (--enable-nan-check)
        Test for presence of Python.h


2011-02-24

        * Version 0.4.7 released
        ========================

        Fix memory leaks in container classes handling pointers
        Add more example scripts


2011-02-21

        * Version 0.4.6 released
        ========================

        Add support for extended source models
        Implement CTA binned and unbinned support for extended source models
        Update GEvents, GObservation and GResponse interfaces
        Use operator[] for element access
        Strict usage of C++ headers
        Add Doxygen and man support (make doxygen; make doxygen-install)
        Add html documentation


2011-02-02

        * Version 0.4.5 released
        ========================

        Implement CTA radial acceptance model
        Generalize model class
        Generation of Python bindings no longer requires swig
        Include missing headers for Ubuntu and OpenSuse
        Improve automatic configuration, remove autogen.sh
        Adapt for Solaris 2.10


2011-01-06

        * Version 0.4.4 released
        ========================

        Tag sources with GammaLib-00-04-04
        Clean up response interface
        Correct some bugs and enhance some classes
        Correct and validate Fermi-LAT interface for binned analysis


2010-12-20

        * Version 0.4.3 released
        ========================

        Tag sources with GammaLib-00-04-03
        Add CSV Table interface
        Add more source models
        First working Fermi-LAT interface for binned analysis


2010-11-23

        * Version 0.4.2 released
        ========================

        Tag sources with GammaLib-00-04-02
        Enhance FITS interface


2010-11-15

        * Version 0.4.1 released
        ========================

        Tag sources with GammaLib-00-04-01
        Prototype implementation of XML interface
        Prototype implementation of application logger
        Cleanup of FITS interface


2010-06-11

        * Version 0.4.0 released
        ========================

        Tag sources with GammaLib-00-04-00


2009-10-09

        * Version 0.2.0 released
        ========================

        Tag sources with VER-0-2-0<|MERGE_RESOLUTION|>--- conflicted
+++ resolved
@@ -1,4 +1,3 @@
-<<<<<<< HEAD
 2017-08-10
 
         * Version 1.5.0 released
@@ -8,14 +7,14 @@
         Fix UTC rounding error in GTime::utc() method (#2177)
         Add time parameter to GApplicationPar class (#1864)
         Add time string constructor and set method to GTime class (#1864)
-=======
+
+
 2017-08-22
 
         * Bug fix version 1.4.1 released
         ================================
 
         Correct GModelSpectralNodes::mc() regression for energies outside the node energy range (#2179)
->>>>>>> 03c5b52d
 
 
 2017-07-28
