<<<<<<< HEAD
2019-11-08

        * Version 1.7.0 released
        ========================

        Add GObservations::npred() methods (#3062)
        Add GSkyMap::extract() methods (#2990)
        Add GCOMDri::cone_content() method (#2973)
        Add GCOMObservation::drm(GModels&) method (#2973)
        Implement methods to remove models from a response cache (#2973)
        Improve COMPTEL classes (#2973)
        Add GGti::overlap() method
        Correctly write model attributes in GCOMModelDRBFitting class
        Add GTime.datetime() method and add optional precision to GTime.utc() (#2909)
        Remove obsolete methods from GCTAResponseCache class (#2893)
=======
2019-11-07

        * Bug fix version 1.6.3 released
        ================================

        Remove nested levels from CTA response cache to reduce memory requirements (#2893)
>>>>>>> 260e7e93


2019-07-15

        * Bug fix version 1.6.2 released
        ================================

        Set dependency library versions for conda build (#2958)


2019-06-05

        * Bug fix version 1.6.1 released
        ================================

        Fix initialisation script for c-shell (#2724)


2019-05-29

        * Version 1.6.0 released
        ========================

        Allow fitting of instrument scale factors (#2892)
        Add GCTAModelSpatialLookup class to handle CTA background lookups (#2878)
        Implement energy-dependent Gaussian CTA spatial background model (#2868)
        Take instrument scale factors in On/Off analysis into account (#2867)
        GWcs::wcs_set() method now sets radesys and equinox members (#2866)
        Add GCTAPointing::is_valid() method and remove table methods
        Set CTA IRF integration iterations to 6 to cope with H.E.S.S. PSF (#2860)
        Add kludge to handle incomplete Fermi-LAT source maps (#2850)
        Correct Nbgd computation in GCTAOnOffObservation for Non=0 (#2838)
        Improve OpenMP handling in GWcs::dir2pix (#2770)
        Add support for Fermi/LAT P8V3 response functions
        CTA background rates are now per ontime (#2758)
        Add GPythonOptimizerFunction class (#2733)
        Remove diffuse response cube caching (#2722)
        Revise GCTAEdispCube::operator() interface and disable stacked response
          cutting in true energy (#2721)
        Rename GCTAResponseIrf::lo_save_thres() and GCTAResponseIrf::hi_save_thres()
          to GCTAResponseIrf::lo_safe_thres() and GCTAResponseIrf::hi_safe_thres()
          (#2716)
        Add generic CTA response cache (#2715)
        GCTAOnOffObservation now supports any kind of background model (#2710)
        Fix precision issue with GCTABackground3D Monte-Carlo simulations (#2708)
        Integrate energy dispersion linearly instead of logarithmically (#2706)
        Revise GCTAEdisp class interface (#2704) 
        GCTAEdisp returns now energy dispersion values per MeV (#2704) 
        Protect GCTAInstDir from access to invalid information (#2694)
        Implement general CTA background model (#2694)
        Fix bug that potentially wrote the wrong exposure time in a PHA file (#2683)
        Correct handling of stacked On/Off observations without background IRF
          (#2683)
        Fix OpenMP bug in GObservations::likelihood::eval (#2678)
        Define GCTACubeBackground for energy boundaries instead of nodes (#2677) 
        Remove setting of effective area energy boundaries from "LO_THRES" and
          "HI_THRES" keywords (#2674)
        Correctly compute maximum energy in GCTAAeff2D class (#2674)
        Support "ENERG" column name for CTA energy dispersion FITS file (#2670)
        Make IRF interface compatible with H.E.S.S. format (#2660)
        Add use_irf_bkg argument to GCTAOnOffObservation constructor (#2659)
        Support effective area with theta cut in GCTAOnOffObservation (#2657)
        Add gammalib::replace_segment() function
        Apply CTA 2D energy dispersion kludge only to CTA data (#2654)
        Add ARC WCS projection (#2541)
        Add GLog::buffer() method.
        Renamed GPhoton::mcid() to GPhoton::mc_id()
        Remove at() methods from Python interface (#2515)
        Support application specific system parameter files (#2513)
        Add methods and operators to handle additional columns in GPha 
        Made GApplicationPar::query() method public
        Fix handling of q-mode parameters (#2495)
        Speed up computation of diffuse map models for CTA (#2466)
        Enhance GModelSpatialRadialProfileGauss class (#2463)
        Increase integration precision for CTA diffuse model response (#2458)
        Add GModelSpectralExponential class (#2454)
        Add GCTAModelRadialAcceptance model component setter methods
        Handle observation-specific energy thresholds in CTA On/Off analysis (#2429)
        Add GCTAEdisp::prob_erecobin() method (#2422)
        Add gammalib::gauss_integral() function (#2422)
        Keep existing library path in installation script on Mac OS X (#2420)
        Make GPha, GArf and GRmf output files XSPEC compliant (#2404)
        Add methods to store file attributes in GPha (#2404)
        CTA 3D background model now supports "BKG" column names (#2343)
        Ignore non-manadory columns in GCTABackground3D::read() method (#2339)
        Add GFitsTable::remove() methods (#2339)
        Compute likelihood values also if there are no model parameters (#2312)
        Add GSkyDir::cos_dist() method (#2309)
        Add GCTABackground::rate_ebin() method and gammalib::atan2() and
          gammalib::plaw_integral() functions (#2308)
        Handle extended models in CTA On/Off analysis (#2292)
        Preserve GTIs when copying GCTAEventList and GCTAEventCube objects (#2054)
        Use MJD reference of first observation for exposure cube (#2054)
        Implement Python pickeling support (#1938)


2019-05-15

        * Bug fix version 1.5.4 released
        ================================

        Handle new CTA energy dispersion format


2019-05-11

        * Bug fix version 1.5.3 released
        ================================

        Use "BKG" instead of "BGD" for CTA background column (#2343)


2018-04-26

        * Bug fix version 1.5.2 released
        ================================

        Correct number of internal spectral nodes in GCTABackground3D (#2462)


2018-03-26

        * Bug fix version 1.5.1 released
        ================================

        Fix MANPATH for Mac OS X systems (#2420)
        Add kludge to handle noisy CTA 2D energy dispersion (#2342, #2403).
        Prevent unintentional deallocation of arguments (#2340).
        Correct sky map smoothing.


2018-01-23

        * Version 1.5.0 released
        ========================

        Change DATE_OBS, DATE_END, TIME_OBS and TIME_END FITS keywords into DATA-OBS,
          DATE-END, TIME-OBS and TIME-END
        Non-point source model throws exception in On/Off fitting (#2296)
        Set reference time to CTA reference time in GCTAEventcube, GCTAEventList and
          GCTACubeExposure (#2295)
        GCsv interprets lines in CSV files starting with # as comment lines (#2291)
        Add GPha::counts_spectrum() and GPha::backscal_spectrum() methods (#2290)
        Add GNdarray sign(), operator*= and operator/= (#2290)
        Add GSkyMap::counts() and GSkyMap::flux() methods and clip() friend operator
          (#2290)
        Add GSkyMap::array() method to Python interface (#2285)
        Add Off sky regions to GCTAObservation (#2284)
        By default require cfitsio library (#2265)
        CTA observations handle "statistic" attribute in XML file (#2238)
        Use CSTAT and CHI2 instead of POISSON and GAUSSIAN for statistic (#2237)
        Changed GObservation::statistics() to statistic() (#2238)
        Prevent negative response values for COMPTEL IRF (#2234)
        Add GCTAOnOffObservation PHA, ARF and RMF constructor (#2231)
        Implement observation stacking in GCTAOnOffObservation (#2228)
        Implement region integration in GCTAOnOffObservation (#2210)
        Implement WSTAT in GCTAOnOffObservation (#2209)
        Add GPha arithmetic operators and scale access methods
        Add GArf arithmetic operators
        Add GRmf arithmetic operators
        Add GEbounds equality and inequality operators
        Improve efficiency of GGti::contains() method.
        Add GFitsTableCol::scale() method (#2191)
        Implement code generator for GammaLib extensions (#2190)
        Implement COMPTEL event list support (#2187)
        Implement COMPTEL response computation (#2186)
        Add COMPTEL SDA, SDB and ICT response files (#2186)
        Correct output of COMPTEL DRB fitting XML model (#2184)
        Allow source position fitting for Fermi-LAT data (#2183)
        Add GModelSpectralNodes spectral model constructor (#2178)
        Add GSkyMap division operator for Python 3.x (#2122)
        Add time parameter to GApplicationPar class (#1864)
        Add time string constructor and set method to GTime class (#1864)
        Remove GCTAObservation::obs_id() methods (#1836)
        Use GNdarray to store GSkyMap pixels and add smooth() method (#1729)
        Use XML support functions in all model classes (#1430)
        Add GSkyRegionMap class (#1121)


2017-10-31

        * Bug fix version 1.4.3 released
        ================================

        Correct background interpolation in GCTACubeBackground::operator() (#2268)
        Fix OpenMP segfault issue when fetching CTA events (#2192)
        Fix UTC rounding error in GTime::utc() method (#2177)
        Correct GModelSpatialComposite::copy_members() bug


2017-08-24

        * Bug fix version 1.4.2 released
        ================================

        Correct rate computation in GModelTemporalLightCurve::mc() (#2181)


2017-08-22

        * Bug fix version 1.4.1 released
        ================================

        Correct GModelSpectralNodes::mc() regression for energies outside the node energy range (#2179)


2017-07-28

        * Version 1.4.0 released
        ========================

        Add GCTAEventBin::ipix() and ieng() setter methods (#2171)
        Write response information into simulated observation definition file (#2170)
        Normalise phase curves by default (#2154, #2172)
        Support Python list slicing for container classes (#2128)
        Add Python typemaps for GObservation::likelihood() output argument (#2126)
        Add GSkyRegions::overlaps() and GSkyMap::overlaps() classes (#1980)


2017-07-06

        * Bug fix version 1.3.1 released
        ================================

        Add margin to maximum light and phase curve values (#2149)
        Improve caching in GSkyDir (#2148)
        Make GCTAPsfKing save against invalid values (#2133)


2017-06-06

        * Version 1.3.0 released
        ========================

        Add header card keyword map to GFitsHeader for fast access (#2120)
        Correct set names of spatial GLON/GLAT model parameters (#2113)
        Increase maximum CTA King PSF radius to 2 degrees (#2112)
        Support "BKG" as name of CTA background template
        Scale optimizer convergence criterion with step size (#2022)
        Put response cube loading and saving in OpenMP critical zone (#2021)
        Add GPhases class (#1996)
        Allow fitting of scale parameter in composite models (#1992)
        Add GEventList::append_column() method (#1991)
        Add scalar addition and subtraction operators to matrix classes (#1990)
        Add GCTAAeff::ebounds() method (#1989)
        Add GEbounds::emin() and GEbounds::emax() setter methods (#1989)
        Protect GEbounds::set_lin() and set_log() methods from invalid arguments (#1989)
        Avoid hang-up of GCTAModelAeffBackground::mc() method (#1988)
        Copy shared Python libraries instead of creating a symbolic link (#1987)
        Added FITS image conversion operators (#1986)
        If code originates from Git, always compile the Python bindings (#1985)
        Raise exception instead of exiting with return code in Python tests (#1983)
        Add GEventList::has_phase() and GEventList::has_detxy() methods (#1982)
        Enhance precision of GCTAEdisp2D::compute_ebounds_src
        Add conversion methods between GEbounds and GEnergies (#1977)
        Do no longer interpret a CTA calibration database as file path (#1969)
        GWcs now supports CD keywords instead of CDELT (#1951)
        Add GModelSpectralSmoothBrokenPlaw class (#1948)
        Implement lazy loading of energy dispersion in GCTAEdisp2D (#1940)
        Add GCTARoi::contains method
        Add GCTAResponseIrf::rspname() method
        Correct GCTAPsf2D containment radius computation (#1876)
        Add GFilename::type() method (#1863)
        Rename GFitsTableCol::length() to GFitsTableCol::nrows() (#1860)
        Rename GFitsHDU::size() to GFitsHDU::cards() (#1859)
        Rename GFitsImage::size() to GFitsImage::npix() (#1858)
        Remove GFitsTable::size() method (#1857)
        Add GLS and SFL WCS projections (#1851)
        Add GModelSpatialRadialProfile class (#1520)
        Add GModelSpatialRadialProfileGauss class (#1520)
        Add GModelSpatialRadialProfileDMBurkert class (#1520)
        Add GModelSpatialRadialProfileDMEinasto class (#1520)
        Add GModelSpatialRadialProfileDMZhao class (#1520)
        Add support for Monte Carlo identifier metadata (#1483)
        Add GEventList::has_mc_id() and GEventAtom::mc_id() methods (#1483)
        GModelSpectralNodes throws exception for non-positive energy or intensity (#990)


2017-02-24

        * Version 1.2.0 released
        ========================

        Reduce length of LAT response filenames by unzipping a number of energy dispersion files (#1931)
        Skip zero livetime observations in stacked cubes for CTA (#1920)
        Correct handling of time references in GGti::extend() method (#1922)
        Check that MC energy is comprised in validity range for CTA 3D background template (#1918)
        Add GModelTemporalPhaseCurve class (#1916)
        Monte Carlo for empty maps or map cubes no longer throws an exception (#1915)
        Add GModelTemporalLightCurve class (#1914)
        Add GSkyMap FITS HDU constructor
        Add leap second for 1-1-2017 (#1887)
        Add region() method to GModelSpatial (#1764)
        Correct containment radius computation in GCTAPsf2D::containment_radius (#1876)
        Add composite spatial and spectral models (#1706)
        Add GObservations::save_covmat() method (#1863)
        Add GFft and GFftWavetable classes (#1731)
        Add GNdarray class (#1768)
        Increase precision of gammalib::str() floating point functions
        Add GFits::publish() methods (#1231)
        Add GVOTable class (#1231)
        Add multiplicative spectral model (#1861)
        Add additional time setting and getting methods (#1856)
        Check CTA response table dimension for consistency (#1848)
        Remove eval_gradients() methods and remplace by eval() method with optional gradients argument (#1847)
        Add GTestSuite::test_value() method with automatic precision computation
        Add GSkyMap::is_empty() method (#1828)
        Add GApplication access by index operator (#1838)
        Add GApplication::pars() and GApplicationPar::current_value() methods (#1838)
        Add GLog is_open(), is_empty() and written_size() methods (#1837)
        Fix invalid pointer problem in GLog copies (#1823)
        Fix GSkyMap::publish() bug for empty sky maps (#1835)
        Fix loss of application name and version (#1835)
        Add methods for logging in applications (#1828)
        Fix removal of Python wrappers after make clean (#1826)
        Add GModelSpectralExpInvPlaw class (#1800)
        Add GModelSpectralPlawEnergyFlux class (#1790)
        Rename GModelSpectralPlaw2 to GModelSpectralPlawPhotonFlux (#1790)


2016-07-24

        * Version 1.1.0 released
        ========================

        Check on model parameters in spectral registry (#1824)
        Rename spectral model components (#1821)
        Fix exception handling SWIG interface for Python 3
        Write same XML element names than those that were read (#1820)
        Rename spatial model components (#1818)
        Fix consistency problem in GCTABackground3D (#1815)
        Models accessing file now support relative file names (#1808)
        Add GXmlElement and GXmlDocument filename() methods (#1808)
        Move node parent from GXmlElement to GXmlNode class (#1808)
        Fix Makefile for example executables (#1806)
        Include examples in unit tests (#1803)
        Handle additional columns in GArf class
        GCTAAeff2D no longer extrapolates beyond response table (#1784)
        Add GWcsSIN projection class (#1798)
        Add weights to CTA event cube and event bin (#1789)
        Remove GCTACubeExposure, GCTACubePsf and GCTACubeBackground elogmeans() methods
        GCTACubeExposure, GCTACubePsf and GCTACubeBackground use energy values (#1788)
        GSkyMap::save() now overwrites files (#1787)
        Add GCTAPsfTable class (#1786)
        Use std::vector for naxes argument in GFitsImage (#1779)
        GCTACubePsf and GCTACubeEdisp now save 4D images
        Change interpolation scheme in GCTABackground3D
        Add GCsv::append() method (#1773)
        Add GTestSuite::test_value() string method (#1772)
        Add component setting methods to GModelSky (#1770)
        Add GApplication::logFileClose() method
        Add GModel::read_attributes() and write_attributes() private methods (#1765)
        Also write test reports in case of an exception (#1746)
        GCaldb::filename() method now returns GFilename (#1745)
        Add GCTAObservation filename constructor (#1744)
        Add gammalib::number() function (#1743)
        Add GSkyMap::shape() and ndim() methods (#1733)
        Add GEnergy division operator
        Use rejection method in GModelSpatialDiffuseMap::mc() (#1725)
        Add GObservations::nobserved() method (#1723)
        Use rejection method in GCTABackground3D::mc() (#1722)
        Use rejection method in GModelSpatialDiffuseCube::mc() (#1722)
        Add energy dispersion cube for stacked analysis (#1721, #1801)
        Make GFilename::is_fits thread safe (#1717)
        Revise GTime operators (#1714)
        Add GSkyMap::publish() method to publish map on VO Hub (#1710)
        Add GVOClient::publish() method to publish a FITS HDU (#1710)
        Remove GCTAOnOffObservations class (#1669)
        Handle FITS extensions in GSkyMap load() and save() methods (#1695)
        Restrict Monte Carlo simulations in GModelSpatialDiffuseConst to simulation cone (#1674)
        Use default GTime in GModelSpectral eval() and eval_gradients() methods (#1672)
        Optimise GModelSpatialDiffuseMap::set_mc_cone() method (#1673)
        Optimise GModelSpatialDiffuseCube::set_mc_cone() method (#1673)
        Use default GTime in GObservation::deadc() method (#1670)
        The GApplicationPar::filename() methods now take and return GFilename (#1671)
        Add GFilename methods and remove equivalents from GTools (#1666)
        Use column names for CTA response table access (#1656)
        Add non-const GObservation::events() method (#1664)
        Remove event fetching from GCTAObservation class (#1648)
        Implement event fetching and disposal in GCTAEventList class (#1648)
        Add GFilename::fullname() method
        Add GCTAEventList::remove() method
        Handle also additional columns in GCTAEventList::append() method
        Fix GFitsTableCol::insert() method for empty columns
        Fix GCTAEdisp2D::compute_ebounds_xxx() methods (#1662)
        Use GFilename in GFits to store filename (#1649)
        Load CTA GTI extension from the HDU name provided by the DSS keyword (#1598)
        Support Fermi LAT Pass 8 response functions (#1517)
        Support out of source builds (#1484)
        Finalize implementation of CTA On/Off fitting (#1044, #1781)


2016-01-27

        * Bug fix version 1.0.1 released
        ================================

        Add units to CTA event list columns (#1616)
        Allow usage of numbers in FITS extension names (#1611)
        Solve compatibility issues with Anaconda on Mac OS X (#1607)
        Correct diffuse map MC normalisation (#1584)


2015-12-18

        * Version 1.0.0 released
        ========================

        Ignore errors for El Capitan post processing (#1605)
        Read only mandatory columns in GCTAEventList (#1600)
        Remove extname arguments from classes (#1601)
        Add GFilename class (#1599)
        Check existence of files in CTA response loading (#1586)
        GSkyMap::__getitem__ throw exception if out of bound (#1581)
        Handle ~ in filenames (#1580)
        Add GModel::has_ts() method (#1578)
        Perform __init__.py creation only in build step (#1569)
        Remove access by name methods from GSkyRegions (#1564)
        Resolve Python test problem on El Capitan (#1563)


2015-10-28

        * Version 0.11.0 released
        =========================

        Add need_help() method to GApplication (#572)
        Correct GModelSpatialDiffuseCube computations (#1559)
        Add save() and write() methods to GModelSpatialDiffuseCube
        Add interval constructor and set methods to GEnergies class
        Add Python unit test function to gammalib module (#1486)
        Increase CTA IRF integration precision for shell model (#1521)
        Correctly handle MC simulations for unnormalized diffuse maps (#1548)
        Improve precision of shell model in unbinned analysis (#1521)
        Add GCTAModelAeffBackground class
        Remove small angle approximation from GModelSpatialRadialShell
        Rename GSkymap to GSkyMap
        Add binary operators to GSkymap class
        GSkymap::operator/=(GSkymap) operator now ignores division by zero
        Remove deadtime correction from GCTAModelCubeBackground (#1503)
        Add GCTAObservation::object() method
        Correct model gradient computation
        Correct check of pixel containment in sky map (GSkymap::contains())
        Do only search in users pfiles if PFILES environment variable is not set
        Correct GModelSpatialDiffuseConst::mc() method (#1480)
        Add is_valid() method to GCTARoi and write keywords only if ROI is valid (#1476)
        Increased number of integration iterations for energy dispersion (#1472)
        Add GOptimizerLM::logger() method, logger constructor takes pointer (#1471)
        Replaced fixed precision integration by fixed iterations (#1466)
        Implement rejection method for skymap Monte Carlo (#1465)


2015-05-22

        * Version 0.10.0 released
        =========================

        Add optional PHASE information to CTA event lists
        Use URL path informtion in GVOClient connection to Hub
        Ignore empty string parameters in GModel::is_valid()
        Add some constructors
        Add classname methods to Python interface (#1321)
        Rename CTA cube analysis classes (#1269)
        Do not dump unqueried parameters (#1349)
        Add GBilinear class
        Add WCS projections (MOL)
        Add GXmlElement::has_attribute() method
        Add GSkymap scaling operators (#1296)
        Add GSkymap::extract() method (#1442)
        Implement GApplicationPar range checking (#285)
        Forbid appending to text, comment and PI XML nodes (#804)
        Increase precision for diffuse model Npred computation (#1248)
        Implement observation definition reader/writer (#1429)
        Remove etrue flag from CTA background IRF (#1437)
        Allow appending of empty intervals to GEbounds and GGti
        Add single interval constructor to GGti
        Allow calling GNodeArray::set_value() for a single node
        Add GTI and livetime information to GCTACubeExposure
        Add GModelSpatial::contains method (#1446)
        Add GModelSpatialEllipticalGauss class (#1412)
        Add GVOHub class (#1229)
        Add CTA Prod2 instrument response function (#1464)


2015-01-07

        * Bug fix version 0.9.1 released
        ================================

        Fixed bug #1383 (unit test error with recent gcc compiler)


2014-11-13

        * Version 0.9.0 released
        ========================

        Add energy dispersion to CTA module
        Add pointing table support to CTA module
        Add event filtering for binned analysis
        Add +=, -=, *= and /= operators to GSkymap
        Add integration status tracking to GIntegral
        Add GCTAExposure and GCTAMeanPsf classes
        Add ts and tscalc attributes to GModel and use them in models
        Add manipulation methods to GCTAResponseTable
        Add read(), write() and save() methods to GCTAPsf2D and GCTAPsfKing
        Add classname() method to all classes
        Add utc() methods to GTime class
        Add hierachical element access methods to GXml and GXmlNode
        Add table creation and saving methods to GCsv class
        Add predefined entity support to XML module
        Read/write altitude and azimuth attributes of CTA data
        Refactor CTA response class, add GCTAResponseCube class
        Improve CTA response computation for extended models
        Implement CTA stacked analysis
        Optimize CTA binned and stacked analysis
        LM optimizer now allows logL decreases up to 1.0
        Load events only when needed into GCTAObservation
        Implement full automatic typecasting in Python module
        Fill DETX and DETY values in GCTAResponseIrf::mc 
        Rename GCTAModelBackground to GCTAModelCubeBackground
        Rename GCTAModelInstBackground to GCTAModelIrfBackground
        Rename GIntegral::romb() to GIntegral::romberg()
        Correctly take into account logfile name change in Python
        Correctly use DETX/DETY in radians in GCTAInstDir
        Introduce class codes to avoid dynamic type casting
        Remove error computation from optimization
        Add GOptimize::errors() method for error computation
        Add support for user and save CTA energy thresholds
        Several bug corrections


2014-03-12

        * Bug fix Version 0.8.2 released
        ================================

        Avoid division by zero error in GModelSpectralPlaw2 (#1141)
        Add __len__ and copy() methods to GEvents Python interface
        Increase Npred spectral integration precision to 1e-8 (#1142)
        Use GCaldb for COMPTEL response handling
        Add Pass 7 response files for Fermi/LAT
        Load cube in GModelSpatialDiffuseCube only when needed (#1143)
        Correct bug in Fermi/LAT PSF computation (#1004)
        Implement CTA instrument background (#1146)
        Add GModelSpectralSuperExpPlaw spectral model (#1147)
        Added normalize attribute to GModelSpatialDiffuseMap (#1134)
        Take into account spatial model normalization in MC sampling (#1135)
        Add load() and save() methods to GCATObservation (#1149)
        Correct LAT PSF computation for sources outside event cube


2014-02-05
        
        * Bug fix Version 0.8.1 released
        ================================
        
        Added missing hyphens in pfiles synchronisation section (#1091)
        Add configuration test script (#1091)
        GModelSky, GCTAModelBackground and GCTAModelRadialAcceptance write id attribute into XML file (#1092)
        Add GChatter typedef to Python interface
        GAMMALIB_CALDB takes precedence over CALDB environment variable (#1094)
        Added vo module and GVOClient class to Python interface
        Track results of Python unit tests (#1119)
        Clean-up calibration database interface (#1102)
        Correct 2D PSF Monte-Carlo simulations (#1128)
        Correct deadtime computation for CTA non point source response (#1133)


2014-01-18

        * Version 0.8.0 released
        ========================

        Major review of public interfaces of all classes
        Reorganize sky models
        Introduce GContainer interface class
        Add Virtual Observatory support
        Introduce GUrl classes for transparent URL handling
        Make use of GUrl class in XML I/O
        Optimize computations
        Introduce gammalib namespace for constants and functions
        GModelSpatialDiffuseCube reads ENERGIES extension
        Add sky region handling
        Add on/off analysis support for CTA
        Add xspec interface support
        Rework registry classes to remove memory leaks on termination
        Add support for variable-length FITS columns
        Generalise GSkyPixel to 1D and 2D pixelisations
        Added King profile PSF for CTA
        Reorganise GOptimizerPars class and add GOptimizerPar class
        Put likelihood computation in GObservation class
        Add broken power law spectral model
        Add Gaussian spectral model
        Update parameter files if necessary
        Implement exact sky map pixel solid angle computation
        Rename the following classes:
        - GWcs => GSkyProjection
        - GWcslib => GWcs
        - GWcsHPX => GHealpix


2012-12-18

        * Version 0.7.0 released
        ========================

        Add base module for interface classes
        Introduce GBase from which almost all classes derive
        Add dependency tracking for Python interface
        Add COMPTEL instrument interface
        Open FITS image using the equivalent data type
        Refactor CTA response classes
        Define new instrument response interface
        Add GSource class
        File locking failures do no longer throw exceptions
        Optimize GNodeArray computations and add unit tests
        Add handling of undefined and NaN values to GPar class
        Add GPhotons photon container class
        Implement mc(), flux() and eflux() for all spectral models
        Rework GTime interface and introduce GTimeReference class
        Add GModelSpectralLogParabola spectral model


2012-09-17

        * Bug fix version 0.6.2 released
        ================================

        clang++ compiler precedence is only taken for Mac OS X >= 10.7
        Omit Python checks if Python bindings are disabled
        Enhance OpenMP configuration on Darwin
        Export MACOSX_DEPLOYMENT_TARGET only for --enable-universalsdk
        Improve Python bindings configuration
        Add TEST_ENV_DIR to load library path


2012-09-15

        * Bug fix version 0.6.1 released
        ================================

        Do not require gammalib/__init__.py file to be present
        clang++ compiler takes precedence over g++ compiler


2012-09-14

        * Version 0.6.0 released
        ========================

        Add support for Fermi/LAT Pass 7 data
        Add GModelSpatialMap model
        Add sky direction access operator to GSkymap class
        Add support for diffuse source models to CTA response
        Add OpenMP support and parallelize likelihood optimizer
        Add unit test support (introduce test module)
        Correct bugs in GSparseMatrix
        Enhance code quality


2012-04-03

        * Version 0.5.0 released
        ========================

        Update license text
        Add configure options for Mac OSX universal builds
        Break gammalib Python extension into modules
        Comply to CTA event list format v1.0.0
        Implement XML protocol for observation loading
        Add support for CTA 1DC response format
        Add GCTAResponseTable class for response file handling
        Add GCTAModelRadialPolynom model
        Add GCTAModelRadialProfile model
        Add GModelSpectralNodes model
        Correct Npred integration in GCTAModelRadialAcceptance


2011-10-12

        * Version 0.4.12 released
        =========================

        Add missing #include <cstring> to GTools.cpp
        Correct but in python interface for GSymMatrix and GSparseMatrix


2011-10-03

        * Version 0.4.11 released
        =========================

        Add set response() to observation classes
        Expose GCTAResponse::offset_sigma() in python
        GCTAResponse::aeff() no longer returns negative areas
        Improve Npred integration for extended sources in GCTAResponse
        Implement environment variable expansion
        Correctly fit unbinned for multiple observations
        Add eflux() methods to spectral models
        Implement flux(), eflux() and mc() for GModelSpectralFunc
        Add GLog output methods to Python interface
        Add append() and append_standard() methods to GPars
        Protect parfile read/write by a file lock
        LM optimizer frees any internally fixed parameter at exit
        Add row and column manipulation methods for FITS tables
        Replace FITS table column methods by access operators
        Fix bug in GSparseMatrix::cs_transpose


2011-07-20

        * Version 0.4.10 released
        =========================

        Improve configuration script
        Minor bug fixes


2011-07-09

        * Version 0.4.9 released
        ========================

        Implement wcslib adaption for GWcs classes
        Added AZP, STG, and TAN WCS projections
        Add simple offset angle dependence of CTA response
        Does not require pkg-config anymore
        Add NaN/Inf check in various places (--enable-nan-check)
        Test for presence of Python.h


2011-02-24

        * Version 0.4.7 released
        ========================

        Fix memory leaks in container classes handling pointers
        Add more example scripts


2011-02-21

        * Version 0.4.6 released
        ========================

        Add support for extended source models
        Implement CTA binned and unbinned support for extended source models
        Update GEvents, GObservation and GResponse interfaces
        Use operator[] for element access
        Strict usage of C++ headers
        Add Doxygen and man support (make doxygen; make doxygen-install)
        Add html documentation


2011-02-02

        * Version 0.4.5 released
        ========================

        Implement CTA radial acceptance model
        Generalize model class
        Generation of Python bindings no longer requires swig
        Include missing headers for Ubuntu and OpenSuse
        Improve automatic configuration, remove autogen.sh
        Adapt for Solaris 2.10


2011-01-06

        * Version 0.4.4 released
        ========================

        Tag sources with GammaLib-00-04-04
        Clean up response interface
        Correct some bugs and enhance some classes
        Correct and validate Fermi-LAT interface for binned analysis


2010-12-20

        * Version 0.4.3 released
        ========================

        Tag sources with GammaLib-00-04-03
        Add CSV Table interface
        Add more source models
        First working Fermi-LAT interface for binned analysis


2010-11-23

        * Version 0.4.2 released
        ========================

        Tag sources with GammaLib-00-04-02
        Enhance FITS interface


2010-11-15

        * Version 0.4.1 released
        ========================

        Tag sources with GammaLib-00-04-01
        Prototype implementation of XML interface
        Prototype implementation of application logger
        Cleanup of FITS interface


2010-06-11

        * Version 0.4.0 released
        ========================

        Tag sources with GammaLib-00-04-00


2009-10-09

        * Version 0.2.0 released
        ========================

        Tag sources with VER-0-2-0<|MERGE_RESOLUTION|>--- conflicted
+++ resolved
@@ -1,4 +1,3 @@
-<<<<<<< HEAD
 2019-11-08
 
         * Version 1.7.0 released
@@ -14,14 +13,14 @@
         Correctly write model attributes in GCOMModelDRBFitting class
         Add GTime.datetime() method and add optional precision to GTime.utc() (#2909)
         Remove obsolete methods from GCTAResponseCache class (#2893)
-=======
+
+
 2019-11-07
 
         * Bug fix version 1.6.3 released
         ================================
 
         Remove nested levels from CTA response cache to reduce memory requirements (#2893)
->>>>>>> 260e7e93
 
 
 2019-07-15
