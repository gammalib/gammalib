--- conflicted
+++ resolved
@@ -1,17 +1,18 @@
 2017-07-06
 
-<<<<<<< HEAD
         * Version 1.4.0 released
         =========================
 
         Add GSkyRegions::overlaps() and GSkyMap::overlaps() classes (#1980)
-=======
+
+
+2017-07-06
+
         * Bug fix version 1.3.1 released
         ================================
 
         Improve caching in GSkyDir (#2148)
         Make GCTAPsfKing save against invalid values (#2133)
->>>>>>> e13c97b5
 
 
 2017-06-06
