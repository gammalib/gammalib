2016-04-22  Juergen Knoedlseder  <jurgen.knodlseder@irap.omp.eu>

        * Version 1.1.0 released
        =========================

<<<<<<< HEAD
        Add component setting methods to GModelSky (#1770).
=======
        Add GTestSuite::test_value() string method (#1772).
>>>>>>> 10bbfbe8
        Add GApplication::logFileClose() method.
        Add GCTAObservation filename constructor (#1744).
        Add gammalib::number() function (#1743).
        Add energy dispersion cube for stacked analysis (#1721).
        Add GEnergy division operator.
        Support Fermi LAT Pass 8 response functions (#1517)
        Add GObservations::nobserved() method (#1723)
        Use rejection method in GCTABackground3D::mc() (#1722)
        Use rejection method in GModelSpatialDiffuseCube::mc() (#1722)
        Make GFilename::is_fits thread safe (#1717).
        Revise GTime operators (#1714)
        Add GSkyMap::publish() method to publish map on VO Hub (#1710)
        Add GVOClient::publish() method to publish a FITS HDU (#1710)
        Handle FITS extensions in GSkyMap load() and save() methods (#1695)
        Restrict Monte Carlo simulations in GModelSpatialDiffuseConst to simulation cone (#1674)
        Use default GTime in GModelSpectral eval() and eval_gradients() methods (#1672)
        Optimise GModelSpatialDiffuseMap::set_mc_cone() method (#1673)
        Optimise GModelSpatialDiffuseCube::set_mc_cone() method (#1673)
        Use default GTime in GObservation::deadc() method (#1670)
        The GApplicationPar::filename() methods now take and return GFilename (#1671)
        Add GFilename methods and remove equivalents from GTools (#1666)
        Use column names for CTA response table access (#1656)
        Add non-const GObservation::events() method (#1664)
        Remove event fetching from GCTAObservation class (#1648)
        Implement event fetching and disposal in GCTAEventList class (#1648)
        Add GFilename::fullname() method
        Add GCTAEventList::remove() method
        Handle also additional columns in GCTAEventList::append() method
        Correct GFitsTableCol::insert() method for empty columns
        Correct GCTAEdisp2D::compute_ebounds_xxx() methods (#1662)
        Use GFilename in GFits to store filename (#1649)
        Load CTA GTI extension from the HDU name provided by the DSS keyword (#1598)


2016-01-27  Juergen Knoedlseder  <jurgen.knodlseder@irap.omp.eu>

        * Bug fix version 1.0.1 released
        ================================

        Add units to CTA event list columns (#1616)
        Allow usage of numbers in FITS extension names (#1611)
        Solve compatibility issues with Anaconda on Mac OS X (#1607)
        Correct diffuse map MC normalisation (#1584)


2015-12-18  Juergen Knoedlseder  <jurgen.knodlseder@irap.omp.eu>

        * Version 1.0.0 released
        =========================

        Ignore errors for El Capitan post processing (#1605)
        Read only mandatory columns in GCTAEventList (#1600)
        Remove extname arguments from classes (#1601)
        Add GFilename class (#1599)
        Check existence of files in CTA response loading (#1586)
        GSkyMap::__getitem__ throw exception if out of bound (#1581)
        Handle ~ in filenames (#1580)
        Add GModel::has_ts() method (#1578)
        Perform __init__.py creation only in build step (#1569)
        Remove access by name methods from GSkyRegions (#1564)
        Resolve Python test problem on El Capitan (#1563)


2015-10-28  Juergen Knoedlseder  <jurgen.knodlseder@irap.omp.eu>

        * Version 0.11.0 released
        =========================

        Add need_help() method to GApplication (#572)
        Correct GModelSpatialDiffuseCube computations (#1559)
        Add save() and write() methods to GModelSpatialDiffuseCube
        Add interval constructor and set methods to GEnergies class
        Add Python unit test function to gammalib module (#1486)
        Increase CTA IRF integration precision for shell model (#1521)
        Correctly handle MC simulations for unnormalized diffuse maps (#1548)
        Improve precision of shell model in unbinned analysis (#1521)
        Add GCTAModelAeffBackground class
        Remove small angle approximation from GModelSpatialRadialShell
        Rename GSkymap to GSkyMap
        Add binary operators to GSkymap class
        GSkymap::operator/=(GSkymap) operator now ignores division by zero
        Remove deadtime correction from GCTAModelCubeBackground (#1503)
        Add GCTAObservation::object() method
        Correct model gradient computation
        Correct check of pixel containment in sky map (GSkymap::contains())
        Do only search in users pfiles if PFILES environment variable is not set
        Correct GModelSpatialDiffuseConst::mc() method (#1480)
        Add is_valid() method to GCTARoi and write keywords only if ROI is valid (#1476)
        Increased number of integration iterations for energy dispersion (#1472)
        Add GOptimizerLM::logger() method, logger constructor takes pointer (#1471)
        Replaced fixed precision integration by fixed iterations (#1466)
        Implement rejection method for skymap Monte Carlo (#1465)


2015-05-22  Juergen Knoedlseder  <jurgen.knodlseder@irap.omp.eu>

        * Version 0.10.0 released
        =========================

        Add optional PHASE information to CTA event lists
        Use URL path informtion in GVOClient connection to Hub
        Ignore empty string parameters in GModel::is_valid()
        Add some constructors
        Add classname methods to Python interface (#1321)
        Rename CTA cube analysis classes (#1269)
        Do not dump unqueried parameters (#1349)
        Add GBilinear class
        Add WCS projections (MOL)
        Add GXmlElement::has_attribute() method
        Add GSkymap scaling operators (#1296)
        Add GSkymap::extract() method (#1442)
        Implement GApplicationPar range checking (#285)
        Forbid appending to text, comment and PI XML nodes (#804)
        Increase precision for diffuse model Npred computation (#1248)
        Implement observation definition reader/writer (#1429)
        Remove etrue flag from CTA background IRF (#1437)
        Allow appending of empty intervals to GEbounds and GGti
        Add single interval constructor to GGti
        Allow calling GNodeArray::set_value() for a single node
        Add GTI and livetime information to GCTACubeExposure
        Add GModelSpatial::contains method (#1446)
        Add GModelSpatialEllipticalGauss class (#1412)
        Add GVOHub class (#1229)
        Add CTA Prod2 instrument response function (#1464)


2015-01-07  Juergen Knoedlseder  <jurgen.knodlseder@irap.omp.eu>

        * Bug fix version 0.9.1 released
        ================================

        Fixed bug #1383 (unit test error with recent gcc compiler)


2014-11-13  Juergen Knoedlseder  <jurgen.knodlseder@irap.omp.eu>

        * Version 0.9.0 released
        ========================

        Add energy dispersion to CTA module
        Add pointing table support to CTA module
        Add event filtering for binned analysis
        Add +=, -=, *= and /= operators to GSkymap
        Add integration status tracking to GIntegral
        Add GCTAExposure and GCTAMeanPsf classes
        Add ts and tscalc attributes to GModel and use them in models
        Add manipulation methods to GCTAResponseTable
        Add read(), write() and save() methods to GCTAPsf2D and GCTAPsfKing
        Add classname() method to all classes
        Add utc() methods to GTime class
        Add hierachical element access methods to GXml and GXmlNode
        Add table creation and saving methods to GCsv class
        Add predefined entity support to XML module
        Read/write altitude and azimuth attributes of CTA data
        Refactor CTA response class, add GCTAResponseCube class
        Improve CTA response computation for extended models
        Implement CTA stacked analysis
        Optimize CTA binned and stacked analysis
        LM optimizer now allows logL decreases up to 1.0
        Load events only when needed into GCTAObservation
        Implement full automatic typecasting in Python module
        Fill DETX and DETY values in GCTAResponseIrf::mc 
        Rename GCTAModelBackground to GCTAModelCubeBackground
        Rename GCTAModelInstBackground to GCTAModelIrfBackground
        Rename GIntegral::romb() to GIntegral::romberg()
        Correctly take into account logfile name change in Python
        Correctly use DETX/DETY in radians in GCTAInstDir
        Introduce class codes to avoid dynamic type casting
        Remove error computation from optimization
        Add GOptimize::errors() method for error computation
        Add support for user and save CTA energy thresholds
        Several bug corrections


2014-03-12  Juergen Knoedlseder  <jurgen.knodlseder@irap.omp.eu>

        * Bug fix Version 0.8.2 released
        ================================

        Avoid division by zero error in GModelSpectralPlaw2 (#1141)
        Add __len__ and copy() methods to GEvents Python interface
        Increase Npred spectral integration precision to 1e-8 (#1142)
        Use GCaldb for COMPTEL response handling
        Add Pass 7 response files for Fermi/LAT
        Load cube in GModelSpatialDiffuseCube only when needed (#1143)
        Correct bug in Fermi/LAT PSF computation (#1004)
        Implement CTA instrument background (#1146)
        Add GModelSpectralSuperExpPlaw spectral model (#1147)
        Added normalize attribute to GModelSpatialDiffuseMap (#1134)
        Take into account spatial model normalization in MC sampling (#1135)
        Add load() and save() methods to GCATObservation (#1149)
        Correct LAT PSF computation for sources outside event cube


2014-02-05  Juergen Knoedlseder  <jurgen.knodlseder@irap.omp.eu>
        
        * Bug fix Version 0.8.1 released
        ================================
        
        Added missing hyphens in pfiles synchronisation section (#1091)
        Add configuration test script (#1091)
        GModelSky, GCTAModelBackground and GCTAModelRadialAcceptance write id attribute into XML file (#1092)
        Add GChatter typedef to Python interface
        GAMMALIB_CALDB takes precedence over CALDB environment variable (#1094)
        Added vo module and GVOClient class to Python interface
        Track results of Python unit tests (#1119)
        Clean-up calibration database interface (#1102)
        Correct 2D PSF Monte-Carlo simulations (#1128)
        Correct deadtime computation for CTA non point source response (#1133)


2014-01-18  Juergen Knoedlseder  <jurgen.knodlseder@irap.omp.eu>

        * Version 0.8.0 released
        ========================

        Major review of public interfaces of all classes
        Reorganize sky models
        Introduce GContainer interface class
        Add Virtual Observatory support
        Introduce GUrl classes for transparent URL handling
        Make use of GUrl class in XML I/O
        Optimize computations
        Introduce gammalib namespace for constants and functions
        GModelSpatialDiffuseCube reads ENERGIES extension
        Add sky region handling
        Add on/off analysis support for CTA
        Add xspec interface support
        Rework registry classes to remove memory leaks on termination
        Add support for variable-length FITS columns
        Generalise GSkyPixel to 1D and 2D pixelisations
        Added King profile PSF for CTA
        Reorganise GOptimizerPars class and add GOptimizerPar class
        Put likelihood computation in GObservation class
        Add broken power law spectral model
        Add Gaussian spectral model
        Update parameter files if necessary
        Implement exact sky map pixel solid angle computation
        Rename the following classes:
        - GWcs => GSkyProjection
        - GWcslib => GWcs
        - GWcsHPX => GHealpix

2012-12-18  Juergen Knoedlseder  <jurgen.knodlseder@irap.omp.eu>

        * Version 0.7.0 released
        ========================

        Add base module for interface classes
        Introduce GBase from which almost all classes derive
        Add dependency tracking for Python interface
        Add COMPTEL instrument interface
        Open FITS image using the equivalent data type
        Refactor CTA response classes
        Define new instrument response interface
        Add GSource class
        File locking failures do no longer throw exceptions
        Optimize GNodeArray computations and add unit tests
        Add handling of undefined and NaN values to GPar class
        Add GPhotons photon container class
        Implement mc(), flux() and eflux() for all spectral models
        Rework GTime interface and introduce GTimeReference class
        Add GModelSpectralLogParabola spectral model

2012-09-17  Juergen Knoedlseder  <jurgen.knodlseder@irap.omp.eu>

        * Bug fix version 0.6.2 released
        ================================

        clang++ compiler precedence is only taken for Mac OS X >= 10.7
        Omit Python checks if Python bindings are disabled
        Enhance OpenMP configuration on Darwin
        Export MACOSX_DEPLOYMENT_TARGET only for --enable-universalsdk
        Improve Python bindings configuration
        Add TEST_ENV_DIR to load library path

2012-09-15  Juergen Knoedlseder  <jurgen.knodlseder@irap.omp.eu>

        * Bug fix version 0.6.1 released
        ================================

        Do not require gammalib/__init__.py file to be present
        clang++ compiler takes precedence over g++ compiler

2012-09-14  Juergen Knoedlseder  <jurgen.knodlseder@irap.omp.eu>

        * Version 0.6.0 released
        ========================

        Add support for Fermi/LAT Pass 7 data
        Add GModelSpatialMap model
        Add sky direction access operator to GSkymap class
        Add support for diffuse source models to CTA response
        Add OpenMP support and parallelize likelihood optimizer
        Add unit test support (introduce test module)
        Correct bugs in GSparseMatrix
        Enhance code quality

2012-04-03  Juergen Knoedlseder  <jurgen.knodlseder@irap.omp.eu>

        * Version 0.5.0 released
        ========================

        Update license text
        Add configure options for Mac OSX universal builds
        Break gammalib Python extension into modules
        Comply to CTA event list format v1.0.0
        Implement XML protocol for observation loading
        Add support for CTA 1DC response format
        Add GCTAResponseTable class for response file handling
        Add GCTAModelRadialPolynom model
        Add GCTAModelRadialProfile model
        Add GModelSpectralNodes model
        Correct Npred integration in GCTAModelRadialAcceptance

2011-10-12  Juergen Knoedlseder  <knodlseder@cesr.fr>

        * Version 0.4.12 released
        =========================

        Add missing #include <cstring> to GTools.cpp
        Correct but in python interface for GSymMatrix and GSparseMatrix

2011-10-03  Juergen Knoedlseder  <knodlseder@cesr.fr>

        * Version 0.4.11 released
        =========================

        Add set response() to observation classes
        Expose GCTAResponse::offset_sigma() in python
        GCTAResponse::aeff() no longer returns negative areas
        Improve Npred integration for extended sources in GCTAResponse
        Implement environment variable expansion
        Correctly fit unbinned for multiple observations
        Add eflux() methods to spectral models
        Implement flux(), eflux() and mc() for GModelSpectralFunc
        Add GLog output methods to Python interface
        Add append() and append_standard() methods to GPars
        Protect parfile read/write by a file lock
        LM optimizer frees any internally fixed parameter at exit
        Add row and column manipulation methods for FITS tables
        Replace FITS table column methods by access operators
        Fix bug in GSparseMatrix::cs_transpose

2011-07-20  Juergen Knoedlseder  <knodlseder@cesr.fr>

        * Version 0.4.10 released
        =========================

        Improve configuration script
        Minor bug fixes

2011-07-09  Juergen Knoedlseder  <knodlseder@cesr.fr>

        * Version 0.4.9 released
        ========================

        Implement wcslib adaption for GWcs classes
        Added AZP, STG, and TAN WCS projections
        Add simple offset angle dependence of CTA response
        Does not require pkg-config anymore
        Add NaN/Inf check in various places (--enable-nan-check)
        Test for presence of Python.h

2011-02-24  Juergen Knoedlseder  <knodlseder@cesr.fr>

        * Version 0.4.7 released
        ========================

        Fix memory leaks in container classes handling pointers
        Add more example scripts

2011-02-21  Juergen Knoedlseder  <knodlseder@cesr.fr>

        * Version 0.4.6 released
        ========================

        Add support for extended source models
        Implement CTA binned and unbinned support for extended source models
        Update GEvents, GObservation and GResponse interfaces
        Use operator[] for element access
        Strict usage of C++ headers
        Add Doxygen and man support (make doxygen; make doxygen-install)
        Add html documentation

2011-02-02  Juergen Knoedlseder  <knodlseder@cesr.fr>

        * Version 0.4.5 released
        ========================

        Implement CTA radial acceptance model
        Generalize model class
        Generation of Python bindings no longer requires swig
        Include missing headers for Ubuntu and OpenSuse
        Improve automatic configuration, remove autogen.sh
        Adapt for Solaris 2.10

2011-01-06  Juergen Knoedlseder  <knodlseder@cesr.fr>

        * Version 0.4.4 released
        ========================

        Tag sources with GammaLib-00-04-04
        Clean up response interface
        Correct some bugs and enhance some classes
        Correct and validate Fermi-LAT interface for binned analysis

2010-12-20  Juergen Knoedlseder  <knodlseder@cesr.fr>

        * Version 0.4.3 released
        ========================

        Tag sources with GammaLib-00-04-03
        Add CSV Table interface
        Add more source models
        First working Fermi-LAT interface for binned analysis

2010-11-23  Juergen Knoedlseder  <knodlseder@cesr.fr>

        * Version 0.4.2 released
        ========================

        Tag sources with GammaLib-00-04-02
        Enhance FITS interface

2010-11-15  Juergen Knoedlseder  <knodlseder@cesr.fr>

        * Version 0.4.1 released
        ========================

        Tag sources with GammaLib-00-04-01
        Prototype implementation of XML interface
        Prototype implementation of application logger
        Cleanup of FITS interface

2010-06-11  Juergen Knoedlseder  <knodlseder@cesr.fr>

        * Version 0.4.0 released
        ========================

        Tag sources with GammaLib-00-04-00

2009-10-09  Juergen Knoedlseder  <knodlseder@cesr.fr>

        * Version 0.2.0 released
        ========================

        Tag sources with VER-0-2-0<|MERGE_RESOLUTION|>--- conflicted
+++ resolved
@@ -3,11 +3,8 @@
         * Version 1.1.0 released
         =========================
 
-<<<<<<< HEAD
+        Add GTestSuite::test_value() string method (#1772).
         Add component setting methods to GModelSky (#1770).
-=======
-        Add GTestSuite::test_value() string method (#1772).
->>>>>>> 10bbfbe8
         Add GApplication::logFileClose() method.
         Add GCTAObservation filename constructor (#1744).
         Add gammalib::number() function (#1743).
