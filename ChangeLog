--- conflicted
+++ resolved
@@ -3,11 +3,8 @@
         * Version 1.6.0 released
         ========================
 
-<<<<<<< HEAD
         Speed up computation of diffuse map models for CTA (#2466)
-=======
         Enhance GModelSpatialRadialProfileGauss class (#2463)
->>>>>>> 0fc174e8
         Increase integration precision for CTA diffuse model response (#2458)
         Add GCTAModelRadialAcceptance model component setter methods
         Keep existing library path in installation script on Mac OS X (#2420)
