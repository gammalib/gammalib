--- conflicted
+++ resolved
@@ -1,5 +1,4 @@
 2015-11-24  Juergen Knoedlseder  <jurgen.knodlseder@irap.omp.eu>
-<<<<<<< HEAD
 
         * Version 1.1.0 released
         =========================
@@ -8,16 +7,11 @@
 
 
 2015-11-19  Juergen Knoedlseder  <jurgen.knodlseder@irap.omp.eu>
-=======
->>>>>>> bab14115
 
         * Version 1.0.0 released
         =========================
 
-<<<<<<< HEAD
-=======
         GSkyMap::__getitem__ throw exception if out of bound (#1581)
->>>>>>> bab14115
         Handle ~ in filenames (#1580)
         Perform __init__.py creation only in build step (#1569)
         Remove access by name methods from GSkyRegions (#1564)
