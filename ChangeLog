<<<<<<< HEAD
2016-06-08  Juergen Knoedlseder  <jurgen.knodlseder@irap.omp.eu>
=======
2016-06-03  Juergen Knoedlseder  <jurgen.knodlseder@irap.omp.eu>
>>>>>>> f1a6d0d5

        * Version 1.1.0 released
        =========================

<<<<<<< HEAD
        Add GCTAPsfTable class (#1786)
        Use std::vector for naxes argument in GFitsImage (#1779).
        GCTACubePsf and GCTACubeEdisp now save 4D images.
        Change interpolation scheme in GCTABackground3D.
        Add GCsv::append() method (#1773).
        Add GTestSuite::test_value() string method (#1772).
        Add component setting methods to GModelSky (#1770).
        Add GApplication::logFileClose() method.
        Add GModel::read_attributes() and write_attributes() private methods (#1765).
        Also write test reports in case of an exception (#1746).
        Add GCTAObservation filename constructor (#1744).
        Add gammalib::number() function (#1743).
        Add GSkyMap::shape() and ndim() methods (#1733).
        Add energy dispersion cube for stacked analysis (#1721).
        Add GEnergy division operator.
=======
        Use std::vector for naxes argument in GFitsImage (#1779)
        GCTACubePsf and GCTACubeEdisp now save 4D images
        Change interpolation scheme in GCTABackground3D
        Add GCsv::append() method (#1773)
        Add GTestSuite::test_value() string method (#1772)
        Add component setting methods to GModelSky (#1770)
        Add GApplication::logFileClose() method
        Add GModel::read_attributes() and write_attributes() private methods (#1765)
        Also write test reports in case of an exception (#1746)
        Add GCTAObservation filename constructor (#1744)
        Add gammalib::number() function (#1743)
        Add GSkyMap::shape() and ndim() methods (#1733)
        Add GEnergy division operator
        Use rejection method in GModelSpatialDiffuseMap::mc() (#1725)
>>>>>>> f1a6d0d5
        Add GObservations::nobserved() method (#1723)
        Use rejection method in GCTABackground3D::mc() (#1722)
        Use rejection method in GModelSpatialDiffuseCube::mc() (#1722)
        Add energy dispersion cube for stacked analysis (#1721)
        Make GFilename::is_fits thread safe (#1717)
        Revise GTime operators (#1714)
        Add GSkyMap::publish() method to publish map on VO Hub (#1710)
        Add GVOClient::publish() method to publish a FITS HDU (#1710)
        Remove GCTAOnOffObservations class (#1669)
        Handle FITS extensions in GSkyMap load() and save() methods (#1695)
        Restrict Monte Carlo simulations in GModelSpatialDiffuseConst to simulation cone (#1674)
        Use default GTime in GModelSpectral eval() and eval_gradients() methods (#1672)
        Optimise GModelSpatialDiffuseMap::set_mc_cone() method (#1673)
        Optimise GModelSpatialDiffuseCube::set_mc_cone() method (#1673)
        Use default GTime in GObservation::deadc() method (#1670)
        The GApplicationPar::filename() methods now take and return GFilename (#1671)
        Add GFilename methods and remove equivalents from GTools (#1666)
        Use column names for CTA response table access (#1656)
        Add non-const GObservation::events() method (#1664)
        Remove event fetching from GCTAObservation class (#1648)
        Implement event fetching and disposal in GCTAEventList class (#1648)
        Add GFilename::fullname() method
        Add GCTAEventList::remove() method
        Handle also additional columns in GCTAEventList::append() method
        Correct GFitsTableCol::insert() method for empty columns
        Correct GCTAEdisp2D::compute_ebounds_xxx() methods (#1662)
        Use GFilename in GFits to store filename (#1649)
        Load CTA GTI extension from the HDU name provided by the DSS keyword (#1598)
        Support Fermi LAT Pass 8 response functions (#1517)
        Finalize implementation of CTA On/Off fitting (#1044)


2016-01-27  Juergen Knoedlseder  <jurgen.knodlseder@irap.omp.eu>

        * Bug fix version 1.0.1 released
        ================================

        Add units to CTA event list columns (#1616)
        Allow usage of numbers in FITS extension names (#1611)
        Solve compatibility issues with Anaconda on Mac OS X (#1607)
        Correct diffuse map MC normalisation (#1584)


2015-12-18  Juergen Knoedlseder  <jurgen.knodlseder@irap.omp.eu>

        * Version 1.0.0 released
        =========================

        Ignore errors for El Capitan post processing (#1605)
        Read only mandatory columns in GCTAEventList (#1600)
        Remove extname arguments from classes (#1601)
        Add GFilename class (#1599)
        Check existence of files in CTA response loading (#1586)
        GSkyMap::__getitem__ throw exception if out of bound (#1581)
        Handle ~ in filenames (#1580)
        Add GModel::has_ts() method (#1578)
        Perform __init__.py creation only in build step (#1569)
        Remove access by name methods from GSkyRegions (#1564)
        Resolve Python test problem on El Capitan (#1563)


2015-10-28  Juergen Knoedlseder  <jurgen.knodlseder@irap.omp.eu>

        * Version 0.11.0 released
        =========================

        Add need_help() method to GApplication (#572)
        Correct GModelSpatialDiffuseCube computations (#1559)
        Add save() and write() methods to GModelSpatialDiffuseCube
        Add interval constructor and set methods to GEnergies class
        Add Python unit test function to gammalib module (#1486)
        Increase CTA IRF integration precision for shell model (#1521)
        Correctly handle MC simulations for unnormalized diffuse maps (#1548)
        Improve precision of shell model in unbinned analysis (#1521)
        Add GCTAModelAeffBackground class
        Remove small angle approximation from GModelSpatialRadialShell
        Rename GSkymap to GSkyMap
        Add binary operators to GSkymap class
        GSkymap::operator/=(GSkymap) operator now ignores division by zero
        Remove deadtime correction from GCTAModelCubeBackground (#1503)
        Add GCTAObservation::object() method
        Correct model gradient computation
        Correct check of pixel containment in sky map (GSkymap::contains())
        Do only search in users pfiles if PFILES environment variable is not set
        Correct GModelSpatialDiffuseConst::mc() method (#1480)
        Add is_valid() method to GCTARoi and write keywords only if ROI is valid (#1476)
        Increased number of integration iterations for energy dispersion (#1472)
        Add GOptimizerLM::logger() method, logger constructor takes pointer (#1471)
        Replaced fixed precision integration by fixed iterations (#1466)
        Implement rejection method for skymap Monte Carlo (#1465)


2015-05-22  Juergen Knoedlseder  <jurgen.knodlseder@irap.omp.eu>

        * Version 0.10.0 released
        =========================

        Add optional PHASE information to CTA event lists
        Use URL path informtion in GVOClient connection to Hub
        Ignore empty string parameters in GModel::is_valid()
        Add some constructors
        Add classname methods to Python interface (#1321)
        Rename CTA cube analysis classes (#1269)
        Do not dump unqueried parameters (#1349)
        Add GBilinear class
        Add WCS projections (MOL)
        Add GXmlElement::has_attribute() method
        Add GSkymap scaling operators (#1296)
        Add GSkymap::extract() method (#1442)
        Implement GApplicationPar range checking (#285)
        Forbid appending to text, comment and PI XML nodes (#804)
        Increase precision for diffuse model Npred computation (#1248)
        Implement observation definition reader/writer (#1429)
        Remove etrue flag from CTA background IRF (#1437)
        Allow appending of empty intervals to GEbounds and GGti
        Add single interval constructor to GGti
        Allow calling GNodeArray::set_value() for a single node
        Add GTI and livetime information to GCTACubeExposure
        Add GModelSpatial::contains method (#1446)
        Add GModelSpatialEllipticalGauss class (#1412)
        Add GVOHub class (#1229)
        Add CTA Prod2 instrument response function (#1464)


2015-01-07  Juergen Knoedlseder  <jurgen.knodlseder@irap.omp.eu>

        * Bug fix version 0.9.1 released
        ================================

        Fixed bug #1383 (unit test error with recent gcc compiler)


2014-11-13  Juergen Knoedlseder  <jurgen.knodlseder@irap.omp.eu>

        * Version 0.9.0 released
        ========================

        Add energy dispersion to CTA module
        Add pointing table support to CTA module
        Add event filtering for binned analysis
        Add +=, -=, *= and /= operators to GSkymap
        Add integration status tracking to GIntegral
        Add GCTAExposure and GCTAMeanPsf classes
        Add ts and tscalc attributes to GModel and use them in models
        Add manipulation methods to GCTAResponseTable
        Add read(), write() and save() methods to GCTAPsf2D and GCTAPsfKing
        Add classname() method to all classes
        Add utc() methods to GTime class
        Add hierachical element access methods to GXml and GXmlNode
        Add table creation and saving methods to GCsv class
        Add predefined entity support to XML module
        Read/write altitude and azimuth attributes of CTA data
        Refactor CTA response class, add GCTAResponseCube class
        Improve CTA response computation for extended models
        Implement CTA stacked analysis
        Optimize CTA binned and stacked analysis
        LM optimizer now allows logL decreases up to 1.0
        Load events only when needed into GCTAObservation
        Implement full automatic typecasting in Python module
        Fill DETX and DETY values in GCTAResponseIrf::mc 
        Rename GCTAModelBackground to GCTAModelCubeBackground
        Rename GCTAModelInstBackground to GCTAModelIrfBackground
        Rename GIntegral::romb() to GIntegral::romberg()
        Correctly take into account logfile name change in Python
        Correctly use DETX/DETY in radians in GCTAInstDir
        Introduce class codes to avoid dynamic type casting
        Remove error computation from optimization
        Add GOptimize::errors() method for error computation
        Add support for user and save CTA energy thresholds
        Several bug corrections


2014-03-12  Juergen Knoedlseder  <jurgen.knodlseder@irap.omp.eu>

        * Bug fix Version 0.8.2 released
        ================================

        Avoid division by zero error in GModelSpectralPlaw2 (#1141)
        Add __len__ and copy() methods to GEvents Python interface
        Increase Npred spectral integration precision to 1e-8 (#1142)
        Use GCaldb for COMPTEL response handling
        Add Pass 7 response files for Fermi/LAT
        Load cube in GModelSpatialDiffuseCube only when needed (#1143)
        Correct bug in Fermi/LAT PSF computation (#1004)
        Implement CTA instrument background (#1146)
        Add GModelSpectralSuperExpPlaw spectral model (#1147)
        Added normalize attribute to GModelSpatialDiffuseMap (#1134)
        Take into account spatial model normalization in MC sampling (#1135)
        Add load() and save() methods to GCATObservation (#1149)
        Correct LAT PSF computation for sources outside event cube


2014-02-05  Juergen Knoedlseder  <jurgen.knodlseder@irap.omp.eu>
        
        * Bug fix Version 0.8.1 released
        ================================
        
        Added missing hyphens in pfiles synchronisation section (#1091)
        Add configuration test script (#1091)
        GModelSky, GCTAModelBackground and GCTAModelRadialAcceptance write id attribute into XML file (#1092)
        Add GChatter typedef to Python interface
        GAMMALIB_CALDB takes precedence over CALDB environment variable (#1094)
        Added vo module and GVOClient class to Python interface
        Track results of Python unit tests (#1119)
        Clean-up calibration database interface (#1102)
        Correct 2D PSF Monte-Carlo simulations (#1128)
        Correct deadtime computation for CTA non point source response (#1133)


2014-01-18  Juergen Knoedlseder  <jurgen.knodlseder@irap.omp.eu>

        * Version 0.8.0 released
        ========================

        Major review of public interfaces of all classes
        Reorganize sky models
        Introduce GContainer interface class
        Add Virtual Observatory support
        Introduce GUrl classes for transparent URL handling
        Make use of GUrl class in XML I/O
        Optimize computations
        Introduce gammalib namespace for constants and functions
        GModelSpatialDiffuseCube reads ENERGIES extension
        Add sky region handling
        Add on/off analysis support for CTA
        Add xspec interface support
        Rework registry classes to remove memory leaks on termination
        Add support for variable-length FITS columns
        Generalise GSkyPixel to 1D and 2D pixelisations
        Added King profile PSF for CTA
        Reorganise GOptimizerPars class and add GOptimizerPar class
        Put likelihood computation in GObservation class
        Add broken power law spectral model
        Add Gaussian spectral model
        Update parameter files if necessary
        Implement exact sky map pixel solid angle computation
        Rename the following classes:
        - GWcs => GSkyProjection
        - GWcslib => GWcs
        - GWcsHPX => GHealpix

2012-12-18  Juergen Knoedlseder  <jurgen.knodlseder@irap.omp.eu>

        * Version 0.7.0 released
        ========================

        Add base module for interface classes
        Introduce GBase from which almost all classes derive
        Add dependency tracking for Python interface
        Add COMPTEL instrument interface
        Open FITS image using the equivalent data type
        Refactor CTA response classes
        Define new instrument response interface
        Add GSource class
        File locking failures do no longer throw exceptions
        Optimize GNodeArray computations and add unit tests
        Add handling of undefined and NaN values to GPar class
        Add GPhotons photon container class
        Implement mc(), flux() and eflux() for all spectral models
        Rework GTime interface and introduce GTimeReference class
        Add GModelSpectralLogParabola spectral model

2012-09-17  Juergen Knoedlseder  <jurgen.knodlseder@irap.omp.eu>

        * Bug fix version 0.6.2 released
        ================================

        clang++ compiler precedence is only taken for Mac OS X >= 10.7
        Omit Python checks if Python bindings are disabled
        Enhance OpenMP configuration on Darwin
        Export MACOSX_DEPLOYMENT_TARGET only for --enable-universalsdk
        Improve Python bindings configuration
        Add TEST_ENV_DIR to load library path

2012-09-15  Juergen Knoedlseder  <jurgen.knodlseder@irap.omp.eu>

        * Bug fix version 0.6.1 released
        ================================

        Do not require gammalib/__init__.py file to be present
        clang++ compiler takes precedence over g++ compiler

2012-09-14  Juergen Knoedlseder  <jurgen.knodlseder@irap.omp.eu>

        * Version 0.6.0 released
        ========================

        Add support for Fermi/LAT Pass 7 data
        Add GModelSpatialMap model
        Add sky direction access operator to GSkymap class
        Add support for diffuse source models to CTA response
        Add OpenMP support and parallelize likelihood optimizer
        Add unit test support (introduce test module)
        Correct bugs in GSparseMatrix
        Enhance code quality

2012-04-03  Juergen Knoedlseder  <jurgen.knodlseder@irap.omp.eu>

        * Version 0.5.0 released
        ========================

        Update license text
        Add configure options for Mac OSX universal builds
        Break gammalib Python extension into modules
        Comply to CTA event list format v1.0.0
        Implement XML protocol for observation loading
        Add support for CTA 1DC response format
        Add GCTAResponseTable class for response file handling
        Add GCTAModelRadialPolynom model
        Add GCTAModelRadialProfile model
        Add GModelSpectralNodes model
        Correct Npred integration in GCTAModelRadialAcceptance

2011-10-12  Juergen Knoedlseder  <knodlseder@cesr.fr>

        * Version 0.4.12 released
        =========================

        Add missing #include <cstring> to GTools.cpp
        Correct but in python interface for GSymMatrix and GSparseMatrix

2011-10-03  Juergen Knoedlseder  <knodlseder@cesr.fr>

        * Version 0.4.11 released
        =========================

        Add set response() to observation classes
        Expose GCTAResponse::offset_sigma() in python
        GCTAResponse::aeff() no longer returns negative areas
        Improve Npred integration for extended sources in GCTAResponse
        Implement environment variable expansion
        Correctly fit unbinned for multiple observations
        Add eflux() methods to spectral models
        Implement flux(), eflux() and mc() for GModelSpectralFunc
        Add GLog output methods to Python interface
        Add append() and append_standard() methods to GPars
        Protect parfile read/write by a file lock
        LM optimizer frees any internally fixed parameter at exit
        Add row and column manipulation methods for FITS tables
        Replace FITS table column methods by access operators
        Fix bug in GSparseMatrix::cs_transpose

2011-07-20  Juergen Knoedlseder  <knodlseder@cesr.fr>

        * Version 0.4.10 released
        =========================

        Improve configuration script
        Minor bug fixes

2011-07-09  Juergen Knoedlseder  <knodlseder@cesr.fr>

        * Version 0.4.9 released
        ========================

        Implement wcslib adaption for GWcs classes
        Added AZP, STG, and TAN WCS projections
        Add simple offset angle dependence of CTA response
        Does not require pkg-config anymore
        Add NaN/Inf check in various places (--enable-nan-check)
        Test for presence of Python.h

2011-02-24  Juergen Knoedlseder  <knodlseder@cesr.fr>

        * Version 0.4.7 released
        ========================

        Fix memory leaks in container classes handling pointers
        Add more example scripts

2011-02-21  Juergen Knoedlseder  <knodlseder@cesr.fr>

        * Version 0.4.6 released
        ========================

        Add support for extended source models
        Implement CTA binned and unbinned support for extended source models
        Update GEvents, GObservation and GResponse interfaces
        Use operator[] for element access
        Strict usage of C++ headers
        Add Doxygen and man support (make doxygen; make doxygen-install)
        Add html documentation

2011-02-02  Juergen Knoedlseder  <knodlseder@cesr.fr>

        * Version 0.4.5 released
        ========================

        Implement CTA radial acceptance model
        Generalize model class
        Generation of Python bindings no longer requires swig
        Include missing headers for Ubuntu and OpenSuse
        Improve automatic configuration, remove autogen.sh
        Adapt for Solaris 2.10

2011-01-06  Juergen Knoedlseder  <knodlseder@cesr.fr>

        * Version 0.4.4 released
        ========================

        Tag sources with GammaLib-00-04-04
        Clean up response interface
        Correct some bugs and enhance some classes
        Correct and validate Fermi-LAT interface for binned analysis

2010-12-20  Juergen Knoedlseder  <knodlseder@cesr.fr>

        * Version 0.4.3 released
        ========================

        Tag sources with GammaLib-00-04-03
        Add CSV Table interface
        Add more source models
        First working Fermi-LAT interface for binned analysis

2010-11-23  Juergen Knoedlseder  <knodlseder@cesr.fr>

        * Version 0.4.2 released
        ========================

        Tag sources with GammaLib-00-04-02
        Enhance FITS interface

2010-11-15  Juergen Knoedlseder  <knodlseder@cesr.fr>

        * Version 0.4.1 released
        ========================

        Tag sources with GammaLib-00-04-01
        Prototype implementation of XML interface
        Prototype implementation of application logger
        Cleanup of FITS interface

2010-06-11  Juergen Knoedlseder  <knodlseder@cesr.fr>

        * Version 0.4.0 released
        ========================

        Tag sources with GammaLib-00-04-00

2009-10-09  Juergen Knoedlseder  <knodlseder@cesr.fr>

        * Version 0.2.0 released
        ========================

        Tag sources with VER-0-2-0<|MERGE_RESOLUTION|>--- conflicted
+++ resolved
@@ -1,29 +1,9 @@
-<<<<<<< HEAD
 2016-06-08  Juergen Knoedlseder  <jurgen.knodlseder@irap.omp.eu>
-=======
-2016-06-03  Juergen Knoedlseder  <jurgen.knodlseder@irap.omp.eu>
->>>>>>> f1a6d0d5
 
         * Version 1.1.0 released
         =========================
 
-<<<<<<< HEAD
         Add GCTAPsfTable class (#1786)
-        Use std::vector for naxes argument in GFitsImage (#1779).
-        GCTACubePsf and GCTACubeEdisp now save 4D images.
-        Change interpolation scheme in GCTABackground3D.
-        Add GCsv::append() method (#1773).
-        Add GTestSuite::test_value() string method (#1772).
-        Add component setting methods to GModelSky (#1770).
-        Add GApplication::logFileClose() method.
-        Add GModel::read_attributes() and write_attributes() private methods (#1765).
-        Also write test reports in case of an exception (#1746).
-        Add GCTAObservation filename constructor (#1744).
-        Add gammalib::number() function (#1743).
-        Add GSkyMap::shape() and ndim() methods (#1733).
-        Add energy dispersion cube for stacked analysis (#1721).
-        Add GEnergy division operator.
-=======
         Use std::vector for naxes argument in GFitsImage (#1779)
         GCTACubePsf and GCTACubeEdisp now save 4D images
         Change interpolation scheme in GCTABackground3D
@@ -38,7 +18,6 @@
         Add GSkyMap::shape() and ndim() methods (#1733)
         Add GEnergy division operator
         Use rejection method in GModelSpatialDiffuseMap::mc() (#1725)
->>>>>>> f1a6d0d5
         Add GObservations::nobserved() method (#1723)
         Use rejection method in GCTABackground3D::mc() (#1722)
         Use rejection method in GModelSpatialDiffuseCube::mc() (#1722)
