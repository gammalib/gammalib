2014-07-08  Juergen Knoedlseder  <jurgen.knodlseder@irap.omp.eu>

        * Version 0.9.0 released
        ========================

        Add energy dispersion to CTA module
        Add pointing table support to CTA module
<<<<<<< HEAD
        Add += and -= operators to GSkymap
        Add event filtering for binned analysis
=======
        Add +=, -=, *= and /= operators to GSkymap
>>>>>>> 2a625546
        Rename GCTAModelBackground to GCTAModelCubeBackground
        Rename GCTAModelInstBackground to GCTAModelIrfBackground
        Correctly take into account logfile name change in Python


2014-03-12  Juergen Knoedlseder  <jurgen.knodlseder@irap.omp.eu>

        * Bug fix Version 0.8.2 released
        ================================

        Avoid division by zero error in GModelSpectralPlaw2 (#1141)
        Add __len__ and copy() methods to GEvents Python interface
        Increase Npred spectral integration precision to 1e-8 (#1142)
        Use GCaldb for COMPTEL response handling
        Add Pass 7 response files for Fermi/LAT
        Load cube in GModelSpatialDiffuseCube only when needed (#1143)
        Correct bug in Fermi/LAT PSF computation (#1004)
        Implement CTA instrument background (#1146)
        Add GModelSpectralSuperExpPlaw spectral model (#1147)
        Added normalize attribute to GModelSpatialDiffuseMap (#1134)
        Take into account spatial model normalization in MC sampling (#1135)
        Add load() and save() methods to GCATObservation (#1149)
        Correct LAT PSF computation for sources outside event cube


2014-02-05  Juergen Knoedlseder  <jurgen.knodlseder@irap.omp.eu>
        
        * Bug fix Version 0.8.1 released
        ================================
        
        Added missing hyphens in pfiles synchronisation section (#1091)
        Add configuration test script (#1091)
        GModelSky, GCTAModelBackground and GCTAModelRadialAcceptance write id attribute into XML file (#1092)
        Add GChatter typedef to Python interface
        GAMMALIB_CALDB takes precedence over CALDB environment variable (#1094)
        Added vo module and GVOClient class to Python interface
        Track results of Python unit tests (#1119)
        Clean-up calibration database interface (#1102)
        Correct 2D PSF Monte-Carlo simulations (#1128)
        Correct deadtime computation for CTA non point source response (#1133)


2014-01-18  Juergen Knoedlseder  <jurgen.knodlseder@irap.omp.eu>

        * Version 0.8.0 released
        ========================

        Major review of public interfaces of all classes
        Reorganize sky models
        Introduce GContainer interface class
        Add Virtual Observatory support
        Introduce GUrl classes for transparent URL handling
        Make use of GUrl class in XML I/O
        Optimize computations
        Introduce gammalib namespace for constants and functions
        GModelSpatialDiffuseCube reads ENERGIES extension
        Add sky region handling
        Add on/off analysis support for CTA
        Add xspec interface support
        Rework registry classes to remove memory leaks on termination
        Add support for variable-length FITS columns
        Generalise GSkyPixel to 1D and 2D pixelisations
        Added King profile PSF for CTA
        Reorganise GOptimizerPars class and add GOptimizerPar class
        Put likelihood computation in GObservation class
        Add broken power law spectral model
        Add Gaussian spectral model
        Update parameter files if necessary
        Implement exact sky map pixel solid angle computation
        Rename the following classes:
        - GWcs => GSkyProjection
        - GWcslib => GWcs
        - GWcsHPX => GHealpix

2012-12-18  Juergen Knoedlseder  <jurgen.knodlseder@irap.omp.eu>

        * Version 0.7.0 released
        ========================

        Add base module for interface classes
        Introduce GBase from which almost all classes derive
        Add dependency tracking for Python interface
        Add COMPTEL instrument interface
        Open FITS image using the equivalent data type
        Refactor CTA response classes
        Define new instrument response interface
        Add GSource class
        File locking failures do no longer throw exceptions
        Optimize GNodeArray computations and add unit tests
        Add handling of undefined and NaN values to GPar class
        Add GPhotons photon container class
        Implement mc(), flux() and eflux() for all spectral models
        Rework GTime interface and introduce GTimeReference class
        Add GModelSpectralLogParabola spectral model

2012-09-17  Juergen Knoedlseder  <jurgen.knodlseder@irap.omp.eu>

        * Bug fix version 0.6.2 released
        ================================

        clang++ compiler precedence is only taken for Mac OS X >= 10.7
        Omit Python checks if Python bindings are disabled
        Enhance OpenMP configuration on Darwin
        Export MACOSX_DEPLOYMENT_TARGET only for --enable-universalsdk
        Improve Python bindings configuration
        Add TEST_ENV_DIR to load library path

2012-09-15  Juergen Knoedlseder  <jurgen.knodlseder@irap.omp.eu>

        * Bug fix version 0.6.1 released
        ================================

        Do not require gammalib/__init__.py file to be present
        clang++ compiler takes precedence over g++ compiler

2012-09-14  Juergen Knoedlseder  <jurgen.knodlseder@irap.omp.eu>

        * Version 0.6.0 released
        ========================

        Add support for Fermi/LAT Pass 7 data
        Add GModelSpatialMap model
        Add sky direction access operator to GSkymap class
        Add support for diffuse source models to CTA response
        Add OpenMP support and parallelize likelihood optimizer
        Add unit test support (introduce test module)
        Correct bugs in GSparseMatrix
        Enhance code quality

2012-04-03  Juergen Knoedlseder  <jurgen.knodlseder@irap.omp.eu>

        * Version 0.5.0 released
        ========================

        Update license text
        Add configure options for Mac OSX universal builds
        Break gammalib Python extension into modules
        Comply to CTA event list format v1.0.0
        Implement XML protocol for observation loading
        Add support for CTA 1DC response format
        Add GCTAResponseTable class for response file handling
        Add GCTAModelRadialPolynom model
        Add GCTAModelRadialProfile model
        Add GModelSpectralNodes model
        Correct Npred integration in GCTAModelRadialAcceptance

2011-10-12  Juergen Knoedlseder  <knodlseder@cesr.fr>

        * Version 0.4.12 released
        =========================

        Add missing #include <cstring> to GTools.cpp
        Correct but in python interface for GSymMatrix and GSparseMatrix

2011-10-03  Juergen Knoedlseder  <knodlseder@cesr.fr>

        * Version 0.4.11 released
        =========================

        Add set response() to observation classes
        Expose GCTAResponse::offset_sigma() in python
        GCTAResponse::aeff() no longer returns negative areas
        Improve Npred integration for extended sources in GCTAResponse
        Implement environment variable expansion
        Correctly fit unbinned for multiple observations
        Add eflux() methods to spectral models
        Implement flux(), eflux() and mc() for GModelSpectralFunc
        Add GLog output methods to Python interface
        Add append() and append_standard() methods to GPars
        Protect parfile read/write by a file lock
        LM optimizer frees any internally fixed parameter at exit
        Add row and column manipulation methods for FITS tables
        Replace FITS table column methods by access operators
        Fix bug in GSparseMatrix::cs_transpose

2011-07-20  Juergen Knoedlseder  <knodlseder@cesr.fr>

        * Version 0.4.10 released
        =========================

        Improve configuration script
        Minor bug fixes

2011-07-09  Juergen Knoedlseder  <knodlseder@cesr.fr>

        * Version 0.4.9 released
        ========================

        Implement wcslib adaption for GWcs classes
        Added AZP, STG, and TAN WCS projections
        Add simple offset angle dependence of CTA response
        Does not require pkg-config anymore
        Add NaN/Inf check in various places (--enable-nan-check)
        Test for presence of Python.h

2011-02-24  Juergen Knoedlseder  <knodlseder@cesr.fr>

        * Version 0.4.7 released
        ========================

        Fix memory leaks in container classes handling pointers
        Add more example scripts

2011-02-21  Juergen Knoedlseder  <knodlseder@cesr.fr>

        * Version 0.4.6 released
        ========================

        Add support for extended source models
        Implement CTA binned and unbinned support for extended source models
        Update GEvents, GObservation and GResponse interfaces
        Use operator[] for element access
        Strict usage of C++ headers
        Add Doxygen and man support (make doxygen; make doxygen-install)
        Add html documentation

2011-02-02  Juergen Knoedlseder  <knodlseder@cesr.fr>

        * Version 0.4.5 released
        ========================

        Implement CTA radial acceptance model
        Generalize model class
        Generation of Python bindings no longer requires swig
        Include missing headers for Ubuntu and OpenSuse
        Improve automatic configuration, remove autogen.sh
        Adapt for Solaris 2.10

2011-01-06  Juergen Knoedlseder  <knodlseder@cesr.fr>

        * Version 0.4.4 released
        ========================

        Tag sources with GammaLib-00-04-04
        Clean up response interface
        Correct some bugs and enhance some classes
        Correct and validate Fermi-LAT interface for binned analysis

2010-12-20  Juergen Knoedlseder  <knodlseder@cesr.fr>

        * Version 0.4.3 released
        ========================

        Tag sources with GammaLib-00-04-03
        Add CSV Table interface
        Add more source models
        First working Fermi-LAT interface for binned analysis

2010-11-23  Juergen Knoedlseder  <knodlseder@cesr.fr>

        * Version 0.4.2 released
        ========================

        Tag sources with GammaLib-00-04-02
        Enhance FITS interface

2010-11-15  Juergen Knoedlseder  <knodlseder@cesr.fr>

        * Version 0.4.1 released
        ========================

        Tag sources with GammaLib-00-04-01
        Prototype implementation of XML interface
        Prototype implementation of application logger
        Cleanup of FITS interface

2010-06-11  Juergen Knoedlseder  <knodlseder@cesr.fr>

        * Version 0.4.0 released
        ========================

        Tag sources with GammaLib-00-04-00

2009-10-09  Juergen Knoedlseder  <knodlseder@cesr.fr>

        * Version 0.2.0 released
        ========================

        Tag sources with VER-0-2-0<|MERGE_RESOLUTION|>--- conflicted
+++ resolved
@@ -5,12 +5,8 @@
 
         Add energy dispersion to CTA module
         Add pointing table support to CTA module
-<<<<<<< HEAD
-        Add += and -= operators to GSkymap
         Add event filtering for binned analysis
-=======
         Add +=, -=, *= and /= operators to GSkymap
->>>>>>> 2a625546
         Rename GCTAModelBackground to GCTAModelCubeBackground
         Rename GCTAModelInstBackground to GCTAModelIrfBackground
         Correctly take into account logfile name change in Python
