<<<<<<< HEAD
2017-08-10

        * Version 1.5.0 released
        =========================

        Add GModelSpectralNodes spectral model constructor (#2178)
        Fix UTC rounding error in GTime::utc() method (#2177)
        Add time parameter to GApplicationPar class (#1864)
        Add time string constructor and set method to GTime class (#1864)
=======
2017-08-24

        * Bug fix version 1.4.2 released
        ================================

        Correct rate computation in GModelTemporalLightCurve::mc() (#2181)
>>>>>>> 345dce28


2017-08-22

        * Bug fix version 1.4.1 released
        ================================

        Correct GModelSpectralNodes::mc() regression for energies outside the node energy range (#2179)


2017-07-28

        * Version 1.4.0 released
        =========================

        Add GCTAEventBin::ipix() and ieng() setter methods (#2171)
        Write response information into simulated observation definition file (#2170)
        Normalise phase curves by default (#2154, #2172)
        Support Python list slicing for container classes (#2128)
        Add Python typemaps for GObservation::likelihood() output argument (#2126)
        Add GSkyRegions::overlaps() and GSkyMap::overlaps() classes (#1980)


2017-07-06

        * Bug fix version 1.3.1 released
        ================================

        Add margin to maximum light and phase curve values (#2149)
        Improve caching in GSkyDir (#2148)
        Make GCTAPsfKing save against invalid values (#2133)


2017-06-06

        * Version 1.3.0 released
        =========================

        Add header card keyword map to GFitsHeader for fast access (#2120)
        Correct set names of spatial GLON/GLAT model parameters (#2113)
        Increase maximum CTA King PSF radius to 2 degrees (#2112)
        Support "BKG" as name of CTA background template
        Scale optimizer convergence criterion with step size (#2022)
        Put response cube loading and saving in OpenMP critical zone (#2021)
        Add GPhases class (#1996)
        Allow fitting of scale parameter in composite models (#1992)
        Add GEventList::append_column() method (#1991)
        Add scalar addition and subtraction operators to matrix classes (#1990)
        Add GCTAAeff::ebounds() method (#1989)
        Add GEbounds::emin() and GEbounds::emax() setter methods (#1989)
        Protect GEbounds::set_lin() and set_log() methods from invalid arguments (#1989)
        Avoid hang-up of GCTAModelAeffBackground::mc() method (#1988)
        Copy shared Python libraries instead of creating a symbolic link (#1987)
        Added FITS image conversion operators (#1986)
        If code originates from Git, always compile the Python bindings (#1985)
        Raise exception instead of exiting with return code in Python tests (#1983)
        Add GEventList::has_phase() and GEventList::has_detxy() methods (#1982)
        Enhance precision of GCTAEdisp2D::compute_ebounds_src
        Add conversion methods between GEbounds and GEnergies (#1977)
        Do no longer interpret a CTA calibration database as file path (#1969)
        GWcs now supports CD keywords instead of CDELT (#1951)
        Add GModelSpectralSmoothBrokenPlaw class (#1948)
        Implement lazy loading of energy dispersion in GCTAEdisp2D (#1940)
        Add GCTARoi::contains method
        Add GCTAResponseIrf::rspname() method
        Correct GCTAPsf2D containment radius computation (#1876)
        Add GFilename::type() method (#1863)
        Rename GFitsTableCol::length() to GFitsTableCol::nrows() (#1860)
        Rename GFitsHDU::size() to GFitsHDU::cards() (#1859)
        Rename GFitsImage::size() to GFitsImage::npix() (#1858)
        Remove GFitsTable::size() method (#1857)
        Add GLS and SFL WCS projections (#1851)
        Add GModelSpatialRadialProfile class (#1520)
        Add GModelSpatialRadialProfileGauss class (#1520)
        Add GModelSpatialRadialProfileDMBurkert class (#1520)
        Add GModelSpatialRadialProfileDMEinasto class (#1520)
        Add GModelSpatialRadialProfileDMZhao class (#1520)
        Add support for Monte Carlo identifier metadata (#1483)
        Add GEventList::has_mc_id() and GEventAtom::mc_id() methods (#1483)
        GModelSpectralNodes throws exception for non-positive energy or intensity (#990)


2017-02-24

        * Version 1.2.0 released
        =========================

        Reduce length of LAT response filenames by unzipping a number of energy dispersion files (#1931)
        Skip zero livetime observations in stacked cubes for CTA (#1920)
        Correct handling of time references in GGti::extend() method (#1922)
        Check that MC energy is comprised in validity range for CTA 3D background template (#1918)
        Add GModelTemporalPhaseCurve class (#1916)
        Monte Carlo for empty maps or map cubes no longer throws an exception (#1915)
        Add GModelTemporalLightCurve class (#1914)
        Add GSkyMap FITS HDU constructor
        Add leap second for 1-1-2017 (#1887)
        Add region() method to GModelSpatial (#1764)
        Correct containment radius computation in GCTAPsf2D::containment_radius (#1876)
        Add composite spatial and spectral models (#1706)
        Add GObservations::save_covmat() method (#1863)
        Add GFft and GFftWavetable classes (#1731)
        Add GNdarray class (#1768)
        Increase precision of gammalib::str() floating point functions
        Add GFits::publish() methods (#1231)
        Add GVOTable class (#1231)
        Add multiplicative spectral model (#1861)
        Add additional time setting and getting methods (#1856)
        Check CTA response table dimension for consistency (#1848)
        Remove eval_gradients() methods and remplace by eval() method with optional gradients argument (#1847)
        Add GTestSuite::test_value() method with automatic precision computation
        Add GSkyMap::is_empty() method (#1828)
        Add GApplication access by index operator (#1838)
        Add GApplication::pars() and GApplicationPar::current_value() methods (#1838)
        Add GLog is_open(), is_empty() and written_size() methods (#1837)
        Fix invalid pointer problem in GLog copies (#1823)
        Fix GSkyMap::publish() bug for empty sky maps (#1835)
        Fix loss of application name and version (#1835)
        Add methods for logging in applications (#1828)
        Fix removal of Python wrappers after make clean (#1826)
        Add GModelSpectralExpInvPlaw class (#1800)
        Add GModelSpectralPlawEnergyFlux class (#1790)
        Rename GModelSpectralPlaw2 to GModelSpectralPlawPhotonFlux (#1790)


2016-07-24

        * Version 1.1.0 released
        =========================

        Check on model parameters in spectral registry (#1824)
        Rename spectral model components (#1821)
        Fix exception handling SWIG interface for Python 3
        Write same XML element names than those that were read (#1820)
        Rename spatial model components (#1818)
        Fix consistency problem in GCTABackground3D (#1815)
        Models accessing file now support relative file names (#1808)
        Add GXmlElement and GXmlDocument filename() methods (#1808)
        Move node parent from GXmlElement to GXmlNode class (#1808)
        Fix Makefile for example executables (#1806)
        Include examples in unit tests (#1803)
        Handle additional columns in GArf class
        GCTAAeff2D no longer extrapolates beyond response table (#1784)
        Add GWcsSIN projection class (#1798)
        Add weights to CTA event cube and event bin (#1789)
        Remove GCTACubeExposure, GCTACubePsf and GCTACubeBackground elogmeans() methods
        GCTACubeExposure, GCTACubePsf and GCTACubeBackground use energy values (#1788)
        GSkyMap::save() now overwrites files (#1787)
        Add GCTAPsfTable class (#1786)
        Use std::vector for naxes argument in GFitsImage (#1779)
        GCTACubePsf and GCTACubeEdisp now save 4D images
        Change interpolation scheme in GCTABackground3D
        Add GCsv::append() method (#1773)
        Add GTestSuite::test_value() string method (#1772)
        Add component setting methods to GModelSky (#1770)
        Add GApplication::logFileClose() method
        Add GModel::read_attributes() and write_attributes() private methods (#1765)
        Also write test reports in case of an exception (#1746)
        GCaldb::filename() method now returns GFilename (#1745)
        Add GCTAObservation filename constructor (#1744)
        Add gammalib::number() function (#1743)
        Add GSkyMap::shape() and ndim() methods (#1733)
        Add GEnergy division operator
        Use rejection method in GModelSpatialDiffuseMap::mc() (#1725)
        Add GObservations::nobserved() method (#1723)
        Use rejection method in GCTABackground3D::mc() (#1722)
        Use rejection method in GModelSpatialDiffuseCube::mc() (#1722)
        Add energy dispersion cube for stacked analysis (#1721, #1801)
        Make GFilename::is_fits thread safe (#1717)
        Revise GTime operators (#1714)
        Add GSkyMap::publish() method to publish map on VO Hub (#1710)
        Add GVOClient::publish() method to publish a FITS HDU (#1710)
        Remove GCTAOnOffObservations class (#1669)
        Handle FITS extensions in GSkyMap load() and save() methods (#1695)
        Restrict Monte Carlo simulations in GModelSpatialDiffuseConst to simulation cone (#1674)
        Use default GTime in GModelSpectral eval() and eval_gradients() methods (#1672)
        Optimise GModelSpatialDiffuseMap::set_mc_cone() method (#1673)
        Optimise GModelSpatialDiffuseCube::set_mc_cone() method (#1673)
        Use default GTime in GObservation::deadc() method (#1670)
        The GApplicationPar::filename() methods now take and return GFilename (#1671)
        Add GFilename methods and remove equivalents from GTools (#1666)
        Use column names for CTA response table access (#1656)
        Add non-const GObservation::events() method (#1664)
        Remove event fetching from GCTAObservation class (#1648)
        Implement event fetching and disposal in GCTAEventList class (#1648)
        Add GFilename::fullname() method
        Add GCTAEventList::remove() method
        Handle also additional columns in GCTAEventList::append() method
        Fix GFitsTableCol::insert() method for empty columns
        Fix GCTAEdisp2D::compute_ebounds_xxx() methods (#1662)
        Use GFilename in GFits to store filename (#1649)
        Load CTA GTI extension from the HDU name provided by the DSS keyword (#1598)
        Support Fermi LAT Pass 8 response functions (#1517)
        Support out of source builds (#1484)
        Finalize implementation of CTA On/Off fitting (#1044, #1781)


2016-01-27

        * Bug fix version 1.0.1 released
        ================================

        Add units to CTA event list columns (#1616)
        Allow usage of numbers in FITS extension names (#1611)
        Solve compatibility issues with Anaconda on Mac OS X (#1607)
        Correct diffuse map MC normalisation (#1584)


2015-12-18

        * Version 1.0.0 released
        =========================

        Ignore errors for El Capitan post processing (#1605)
        Read only mandatory columns in GCTAEventList (#1600)
        Remove extname arguments from classes (#1601)
        Add GFilename class (#1599)
        Check existence of files in CTA response loading (#1586)
        GSkyMap::__getitem__ throw exception if out of bound (#1581)
        Handle ~ in filenames (#1580)
        Add GModel::has_ts() method (#1578)
        Perform __init__.py creation only in build step (#1569)
        Remove access by name methods from GSkyRegions (#1564)
        Resolve Python test problem on El Capitan (#1563)


2015-10-28

        * Version 0.11.0 released
        =========================

        Add need_help() method to GApplication (#572)
        Correct GModelSpatialDiffuseCube computations (#1559)
        Add save() and write() methods to GModelSpatialDiffuseCube
        Add interval constructor and set methods to GEnergies class
        Add Python unit test function to gammalib module (#1486)
        Increase CTA IRF integration precision for shell model (#1521)
        Correctly handle MC simulations for unnormalized diffuse maps (#1548)
        Improve precision of shell model in unbinned analysis (#1521)
        Add GCTAModelAeffBackground class
        Remove small angle approximation from GModelSpatialRadialShell
        Rename GSkymap to GSkyMap
        Add binary operators to GSkymap class
        GSkymap::operator/=(GSkymap) operator now ignores division by zero
        Remove deadtime correction from GCTAModelCubeBackground (#1503)
        Add GCTAObservation::object() method
        Correct model gradient computation
        Correct check of pixel containment in sky map (GSkymap::contains())
        Do only search in users pfiles if PFILES environment variable is not set
        Correct GModelSpatialDiffuseConst::mc() method (#1480)
        Add is_valid() method to GCTARoi and write keywords only if ROI is valid (#1476)
        Increased number of integration iterations for energy dispersion (#1472)
        Add GOptimizerLM::logger() method, logger constructor takes pointer (#1471)
        Replaced fixed precision integration by fixed iterations (#1466)
        Implement rejection method for skymap Monte Carlo (#1465)


2015-05-22

        * Version 0.10.0 released
        =========================

        Add optional PHASE information to CTA event lists
        Use URL path informtion in GVOClient connection to Hub
        Ignore empty string parameters in GModel::is_valid()
        Add some constructors
        Add classname methods to Python interface (#1321)
        Rename CTA cube analysis classes (#1269)
        Do not dump unqueried parameters (#1349)
        Add GBilinear class
        Add WCS projections (MOL)
        Add GXmlElement::has_attribute() method
        Add GSkymap scaling operators (#1296)
        Add GSkymap::extract() method (#1442)
        Implement GApplicationPar range checking (#285)
        Forbid appending to text, comment and PI XML nodes (#804)
        Increase precision for diffuse model Npred computation (#1248)
        Implement observation definition reader/writer (#1429)
        Remove etrue flag from CTA background IRF (#1437)
        Allow appending of empty intervals to GEbounds and GGti
        Add single interval constructor to GGti
        Allow calling GNodeArray::set_value() for a single node
        Add GTI and livetime information to GCTACubeExposure
        Add GModelSpatial::contains method (#1446)
        Add GModelSpatialEllipticalGauss class (#1412)
        Add GVOHub class (#1229)
        Add CTA Prod2 instrument response function (#1464)


2015-01-07

        * Bug fix version 0.9.1 released
        ================================

        Fixed bug #1383 (unit test error with recent gcc compiler)


2014-11-13

        * Version 0.9.0 released
        ========================

        Add energy dispersion to CTA module
        Add pointing table support to CTA module
        Add event filtering for binned analysis
        Add +=, -=, *= and /= operators to GSkymap
        Add integration status tracking to GIntegral
        Add GCTAExposure and GCTAMeanPsf classes
        Add ts and tscalc attributes to GModel and use them in models
        Add manipulation methods to GCTAResponseTable
        Add read(), write() and save() methods to GCTAPsf2D and GCTAPsfKing
        Add classname() method to all classes
        Add utc() methods to GTime class
        Add hierachical element access methods to GXml and GXmlNode
        Add table creation and saving methods to GCsv class
        Add predefined entity support to XML module
        Read/write altitude and azimuth attributes of CTA data
        Refactor CTA response class, add GCTAResponseCube class
        Improve CTA response computation for extended models
        Implement CTA stacked analysis
        Optimize CTA binned and stacked analysis
        LM optimizer now allows logL decreases up to 1.0
        Load events only when needed into GCTAObservation
        Implement full automatic typecasting in Python module
        Fill DETX and DETY values in GCTAResponseIrf::mc 
        Rename GCTAModelBackground to GCTAModelCubeBackground
        Rename GCTAModelInstBackground to GCTAModelIrfBackground
        Rename GIntegral::romb() to GIntegral::romberg()
        Correctly take into account logfile name change in Python
        Correctly use DETX/DETY in radians in GCTAInstDir
        Introduce class codes to avoid dynamic type casting
        Remove error computation from optimization
        Add GOptimize::errors() method for error computation
        Add support for user and save CTA energy thresholds
        Several bug corrections


2014-03-12

        * Bug fix Version 0.8.2 released
        ================================

        Avoid division by zero error in GModelSpectralPlaw2 (#1141)
        Add __len__ and copy() methods to GEvents Python interface
        Increase Npred spectral integration precision to 1e-8 (#1142)
        Use GCaldb for COMPTEL response handling
        Add Pass 7 response files for Fermi/LAT
        Load cube in GModelSpatialDiffuseCube only when needed (#1143)
        Correct bug in Fermi/LAT PSF computation (#1004)
        Implement CTA instrument background (#1146)
        Add GModelSpectralSuperExpPlaw spectral model (#1147)
        Added normalize attribute to GModelSpatialDiffuseMap (#1134)
        Take into account spatial model normalization in MC sampling (#1135)
        Add load() and save() methods to GCATObservation (#1149)
        Correct LAT PSF computation for sources outside event cube


2014-02-05
        
        * Bug fix Version 0.8.1 released
        ================================
        
        Added missing hyphens in pfiles synchronisation section (#1091)
        Add configuration test script (#1091)
        GModelSky, GCTAModelBackground and GCTAModelRadialAcceptance write id attribute into XML file (#1092)
        Add GChatter typedef to Python interface
        GAMMALIB_CALDB takes precedence over CALDB environment variable (#1094)
        Added vo module and GVOClient class to Python interface
        Track results of Python unit tests (#1119)
        Clean-up calibration database interface (#1102)
        Correct 2D PSF Monte-Carlo simulations (#1128)
        Correct deadtime computation for CTA non point source response (#1133)


2014-01-18

        * Version 0.8.0 released
        ========================

        Major review of public interfaces of all classes
        Reorganize sky models
        Introduce GContainer interface class
        Add Virtual Observatory support
        Introduce GUrl classes for transparent URL handling
        Make use of GUrl class in XML I/O
        Optimize computations
        Introduce gammalib namespace for constants and functions
        GModelSpatialDiffuseCube reads ENERGIES extension
        Add sky region handling
        Add on/off analysis support for CTA
        Add xspec interface support
        Rework registry classes to remove memory leaks on termination
        Add support for variable-length FITS columns
        Generalise GSkyPixel to 1D and 2D pixelisations
        Added King profile PSF for CTA
        Reorganise GOptimizerPars class and add GOptimizerPar class
        Put likelihood computation in GObservation class
        Add broken power law spectral model
        Add Gaussian spectral model
        Update parameter files if necessary
        Implement exact sky map pixel solid angle computation
        Rename the following classes:
        - GWcs => GSkyProjection
        - GWcslib => GWcs
        - GWcsHPX => GHealpix


2012-12-18

        * Version 0.7.0 released
        ========================

        Add base module for interface classes
        Introduce GBase from which almost all classes derive
        Add dependency tracking for Python interface
        Add COMPTEL instrument interface
        Open FITS image using the equivalent data type
        Refactor CTA response classes
        Define new instrument response interface
        Add GSource class
        File locking failures do no longer throw exceptions
        Optimize GNodeArray computations and add unit tests
        Add handling of undefined and NaN values to GPar class
        Add GPhotons photon container class
        Implement mc(), flux() and eflux() for all spectral models
        Rework GTime interface and introduce GTimeReference class
        Add GModelSpectralLogParabola spectral model


2012-09-17

        * Bug fix version 0.6.2 released
        ================================

        clang++ compiler precedence is only taken for Mac OS X >= 10.7
        Omit Python checks if Python bindings are disabled
        Enhance OpenMP configuration on Darwin
        Export MACOSX_DEPLOYMENT_TARGET only for --enable-universalsdk
        Improve Python bindings configuration
        Add TEST_ENV_DIR to load library path


2012-09-15

        * Bug fix version 0.6.1 released
        ================================

        Do not require gammalib/__init__.py file to be present
        clang++ compiler takes precedence over g++ compiler


2012-09-14

        * Version 0.6.0 released
        ========================

        Add support for Fermi/LAT Pass 7 data
        Add GModelSpatialMap model
        Add sky direction access operator to GSkymap class
        Add support for diffuse source models to CTA response
        Add OpenMP support and parallelize likelihood optimizer
        Add unit test support (introduce test module)
        Correct bugs in GSparseMatrix
        Enhance code quality


2012-04-03

        * Version 0.5.0 released
        ========================

        Update license text
        Add configure options for Mac OSX universal builds
        Break gammalib Python extension into modules
        Comply to CTA event list format v1.0.0
        Implement XML protocol for observation loading
        Add support for CTA 1DC response format
        Add GCTAResponseTable class for response file handling
        Add GCTAModelRadialPolynom model
        Add GCTAModelRadialProfile model
        Add GModelSpectralNodes model
        Correct Npred integration in GCTAModelRadialAcceptance


2011-10-12

        * Version 0.4.12 released
        =========================

        Add missing #include <cstring> to GTools.cpp
        Correct but in python interface for GSymMatrix and GSparseMatrix


2011-10-03

        * Version 0.4.11 released
        =========================

        Add set response() to observation classes
        Expose GCTAResponse::offset_sigma() in python
        GCTAResponse::aeff() no longer returns negative areas
        Improve Npred integration for extended sources in GCTAResponse
        Implement environment variable expansion
        Correctly fit unbinned for multiple observations
        Add eflux() methods to spectral models
        Implement flux(), eflux() and mc() for GModelSpectralFunc
        Add GLog output methods to Python interface
        Add append() and append_standard() methods to GPars
        Protect parfile read/write by a file lock
        LM optimizer frees any internally fixed parameter at exit
        Add row and column manipulation methods for FITS tables
        Replace FITS table column methods by access operators
        Fix bug in GSparseMatrix::cs_transpose


2011-07-20

        * Version 0.4.10 released
        =========================

        Improve configuration script
        Minor bug fixes


2011-07-09

        * Version 0.4.9 released
        ========================

        Implement wcslib adaption for GWcs classes
        Added AZP, STG, and TAN WCS projections
        Add simple offset angle dependence of CTA response
        Does not require pkg-config anymore
        Add NaN/Inf check in various places (--enable-nan-check)
        Test for presence of Python.h


2011-02-24

        * Version 0.4.7 released
        ========================

        Fix memory leaks in container classes handling pointers
        Add more example scripts


2011-02-21

        * Version 0.4.6 released
        ========================

        Add support for extended source models
        Implement CTA binned and unbinned support for extended source models
        Update GEvents, GObservation and GResponse interfaces
        Use operator[] for element access
        Strict usage of C++ headers
        Add Doxygen and man support (make doxygen; make doxygen-install)
        Add html documentation


2011-02-02

        * Version 0.4.5 released
        ========================

        Implement CTA radial acceptance model
        Generalize model class
        Generation of Python bindings no longer requires swig
        Include missing headers for Ubuntu and OpenSuse
        Improve automatic configuration, remove autogen.sh
        Adapt for Solaris 2.10


2011-01-06

        * Version 0.4.4 released
        ========================

        Tag sources with GammaLib-00-04-04
        Clean up response interface
        Correct some bugs and enhance some classes
        Correct and validate Fermi-LAT interface for binned analysis


2010-12-20

        * Version 0.4.3 released
        ========================

        Tag sources with GammaLib-00-04-03
        Add CSV Table interface
        Add more source models
        First working Fermi-LAT interface for binned analysis


2010-11-23

        * Version 0.4.2 released
        ========================

        Tag sources with GammaLib-00-04-02
        Enhance FITS interface


2010-11-15

        * Version 0.4.1 released
        ========================

        Tag sources with GammaLib-00-04-01
        Prototype implementation of XML interface
        Prototype implementation of application logger
        Cleanup of FITS interface


2010-06-11

        * Version 0.4.0 released
        ========================

        Tag sources with GammaLib-00-04-00


2009-10-09

        * Version 0.2.0 released
        ========================

        Tag sources with VER-0-2-0<|MERGE_RESOLUTION|>--- conflicted
+++ resolved
@@ -1,4 +1,3 @@
-<<<<<<< HEAD
 2017-08-10
 
         * Version 1.5.0 released
@@ -8,14 +7,14 @@
         Fix UTC rounding error in GTime::utc() method (#2177)
         Add time parameter to GApplicationPar class (#1864)
         Add time string constructor and set method to GTime class (#1864)
-=======
+
+
 2017-08-24
 
         * Bug fix version 1.4.2 released
         ================================
 
         Correct rate computation in GModelTemporalLightCurve::mc() (#2181)
->>>>>>> 345dce28
 
 
 2017-08-22
