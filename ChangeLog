--- conflicted
+++ resolved
@@ -3,18 +3,15 @@
         * Version 1.3.0 released
         =========================
 
-<<<<<<< HEAD
         Allow fitting of scale parameter in composite models (#1992)
         Add GCTAAeff::ebounds() method (#1989)
         Add GEbounds::emin() and GEbounds::emax() setter methods (#1989)
         Protect GEbounds::set_lin() and set_log() methods from invalid arguments (#1989)
+        Avoid hang-up of GCTAModelAeffBackground::mc() method (#1988)
         Copy shared Python libraries instead of creating a symbolic link (#1987)
         Added FITS image conversion operators (#1986)
         If code originates from Git, always compile the Python bindings (#1985)
         Raise exception instead of exiting with return code in Python tests (#1983)
-=======
-        Avoid hang-up of GCTAModelAeffBackground::mc() method (#1988)
->>>>>>> 030a746c
         Enhance precision of GCTAEdisp2D::compute_ebounds_src
         Add conversion methods between GEbounds and GEnergies (#1977)
         Add GModelSpectralSmoothBrokenPlaw class (#1948)
