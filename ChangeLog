--- conflicted
+++ resolved
@@ -3,12 +3,9 @@
         * Version 1.3.0 released
         =========================
 
-<<<<<<< HEAD
+        Add GPhases class (#1996)
         Add support for Monte Carlo identifier metadata (#1483)
         Add GEventList::has_mc_id() and GEventAtom::mc_id() methods (#1483)
-=======
-        Add GPhases class (#1996)
->>>>>>> 82c2d3e1
         Add GEventList::has_phase() and GEventList::has_detxy() methods (#1982)
         Add GEventList::append_column() method (#1991)
         Add scalar addition and subtraction operators to matrix classes (#1990)
