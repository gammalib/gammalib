<<<<<<< HEAD
2016-10-16
=======
2016-10-17
>>>>>>> 78192ad8

        * Version 1.2.0 released
        =========================

<<<<<<< HEAD
        Add GFft and GFftWavetable classes (#1731)
        Add GNdarray class (#1768)
        Increase precision of gammalib::str() floating point functions
        Add GFits::publish() methods (#1231)
        Add GVOTable class (#1231)
        Add multiplicative spectral model (#1861)
        Add additional time setting and getting methods (#1856)
=======
        Add GObservations::save_covmat() method (#1863)
>>>>>>> 78192ad8
        Check CTA response table dimension for consistency (#1848)
        Remove eval_gradients() methods and remplace by eval() method with optional gradients argument (#1847)
        Add GTestSuite::test_value() method with automatic precision computation
        Add GSkyMap::is_empty() method (#1828)
        Add GApplication access by index operator (#1838)
        Add GApplication::pars() and GApplicationPar::current_value() methods (#1838)
        Add GLog is_open(), is_empty() and written_size() methods (#1837)
        Fix invalid pointer problem in GLog copies (#1823)
        Fix GSkyMap::publish() bug for empty sky maps (#1835)
        Fix loss of application name and version (#1835)
        Add methods for logging in applications (#1828)
        Fix removal of Python wrappers after make clean (#1826)
        Add GModelSpectralExpInvPlaw class (#1800)
        Add GModelSpectralPlawEnergyFlux class (#1790)
        Rename GModelSpectralPlaw2 to GModelSpectralPlawPhotonFlux (#1790)


2016-07-24

        * Version 1.1.0 released
        =========================

        Check on model parameters in spectral registry (#1824)
        Rename spectral model components (#1821)
        Fix exception handling SWIG interface for Python 3
        Write same XML element names than those that were read (#1820)
        Rename spatial model components (#1818)
        Fix consistency problem in GCTABackground3D (#1815)
        Models accessing file now support relative file names (#1808)
        Add GXmlElement and GXmlDocument filename() methods (#1808)
        Move node parent from GXmlElement to GXmlNode class (#1808)
        Fix Makefile for example executables (#1806)
        Include examples in unit tests (#1803)
        Handle additional columns in GArf class
        GCTAAeff2D no longer extrapolates beyond response table (#1784)
        Add GWcsSIN projection class (#1798)
        Add weights to CTA event cube and event bin (#1789)
        Remove GCTACubeExposure, GCTACubePsf and GCTACubeBackground elogmeans() methods
        GCTACubeExposure, GCTACubePsf and GCTACubeBackground use energy values (#1788)
        GSkyMap::save() now overwrites files (#1787)
        Add GCTAPsfTable class (#1786)
        Use std::vector for naxes argument in GFitsImage (#1779)
        GCTACubePsf and GCTACubeEdisp now save 4D images
        Change interpolation scheme in GCTABackground3D
        Add GCsv::append() method (#1773)
        Add GTestSuite::test_value() string method (#1772)
        Add component setting methods to GModelSky (#1770)
        Add GApplication::logFileClose() method
        Add GModel::read_attributes() and write_attributes() private methods (#1765)
        Also write test reports in case of an exception (#1746)
        GCaldb::filename() method now returns GFilename (#1745)
        Add GCTAObservation filename constructor (#1744)
        Add gammalib::number() function (#1743)
        Add GSkyMap::shape() and ndim() methods (#1733)
        Add GEnergy division operator
        Use rejection method in GModelSpatialDiffuseMap::mc() (#1725)
        Add GObservations::nobserved() method (#1723)
        Use rejection method in GCTABackground3D::mc() (#1722)
        Use rejection method in GModelSpatialDiffuseCube::mc() (#1722)
        Add energy dispersion cube for stacked analysis (#1721, #1801)
        Make GFilename::is_fits thread safe (#1717)
        Revise GTime operators (#1714)
        Add GSkyMap::publish() method to publish map on VO Hub (#1710)
        Add GVOClient::publish() method to publish a FITS HDU (#1710)
        Remove GCTAOnOffObservations class (#1669)
        Handle FITS extensions in GSkyMap load() and save() methods (#1695)
        Restrict Monte Carlo simulations in GModelSpatialDiffuseConst to simulation cone (#1674)
        Use default GTime in GModelSpectral eval() and eval_gradients() methods (#1672)
        Optimise GModelSpatialDiffuseMap::set_mc_cone() method (#1673)
        Optimise GModelSpatialDiffuseCube::set_mc_cone() method (#1673)
        Use default GTime in GObservation::deadc() method (#1670)
        The GApplicationPar::filename() methods now take and return GFilename (#1671)
        Add GFilename methods and remove equivalents from GTools (#1666)
        Use column names for CTA response table access (#1656)
        Add non-const GObservation::events() method (#1664)
        Remove event fetching from GCTAObservation class (#1648)
        Implement event fetching and disposal in GCTAEventList class (#1648)
        Add GFilename::fullname() method
        Add GCTAEventList::remove() method
        Handle also additional columns in GCTAEventList::append() method
        Fix GFitsTableCol::insert() method for empty columns
        Fix GCTAEdisp2D::compute_ebounds_xxx() methods (#1662)
        Use GFilename in GFits to store filename (#1649)
        Load CTA GTI extension from the HDU name provided by the DSS keyword (#1598)
        Support Fermi LAT Pass 8 response functions (#1517)
        Support out of source builds (#1484)
        Finalize implementation of CTA On/Off fitting (#1044, #1781)


2016-01-27

        * Bug fix version 1.0.1 released
        ================================

        Add units to CTA event list columns (#1616)
        Allow usage of numbers in FITS extension names (#1611)
        Solve compatibility issues with Anaconda on Mac OS X (#1607)
        Correct diffuse map MC normalisation (#1584)


2015-12-18

        * Version 1.0.0 released
        =========================

        Ignore errors for El Capitan post processing (#1605)
        Read only mandatory columns in GCTAEventList (#1600)
        Remove extname arguments from classes (#1601)
        Add GFilename class (#1599)
        Check existence of files in CTA response loading (#1586)
        GSkyMap::__getitem__ throw exception if out of bound (#1581)
        Handle ~ in filenames (#1580)
        Add GModel::has_ts() method (#1578)
        Perform __init__.py creation only in build step (#1569)
        Remove access by name methods from GSkyRegions (#1564)
        Resolve Python test problem on El Capitan (#1563)


2015-10-28

        * Version 0.11.0 released
        =========================

        Add need_help() method to GApplication (#572)
        Correct GModelSpatialDiffuseCube computations (#1559)
        Add save() and write() methods to GModelSpatialDiffuseCube
        Add interval constructor and set methods to GEnergies class
        Add Python unit test function to gammalib module (#1486)
        Increase CTA IRF integration precision for shell model (#1521)
        Correctly handle MC simulations for unnormalized diffuse maps (#1548)
        Improve precision of shell model in unbinned analysis (#1521)
        Add GCTAModelAeffBackground class
        Remove small angle approximation from GModelSpatialRadialShell
        Rename GSkymap to GSkyMap
        Add binary operators to GSkymap class
        GSkymap::operator/=(GSkymap) operator now ignores division by zero
        Remove deadtime correction from GCTAModelCubeBackground (#1503)
        Add GCTAObservation::object() method
        Correct model gradient computation
        Correct check of pixel containment in sky map (GSkymap::contains())
        Do only search in users pfiles if PFILES environment variable is not set
        Correct GModelSpatialDiffuseConst::mc() method (#1480)
        Add is_valid() method to GCTARoi and write keywords only if ROI is valid (#1476)
        Increased number of integration iterations for energy dispersion (#1472)
        Add GOptimizerLM::logger() method, logger constructor takes pointer (#1471)
        Replaced fixed precision integration by fixed iterations (#1466)
        Implement rejection method for skymap Monte Carlo (#1465)


2015-05-22

        * Version 0.10.0 released
        =========================

        Add optional PHASE information to CTA event lists
        Use URL path informtion in GVOClient connection to Hub
        Ignore empty string parameters in GModel::is_valid()
        Add some constructors
        Add classname methods to Python interface (#1321)
        Rename CTA cube analysis classes (#1269)
        Do not dump unqueried parameters (#1349)
        Add GBilinear class
        Add WCS projections (MOL)
        Add GXmlElement::has_attribute() method
        Add GSkymap scaling operators (#1296)
        Add GSkymap::extract() method (#1442)
        Implement GApplicationPar range checking (#285)
        Forbid appending to text, comment and PI XML nodes (#804)
        Increase precision for diffuse model Npred computation (#1248)
        Implement observation definition reader/writer (#1429)
        Remove etrue flag from CTA background IRF (#1437)
        Allow appending of empty intervals to GEbounds and GGti
        Add single interval constructor to GGti
        Allow calling GNodeArray::set_value() for a single node
        Add GTI and livetime information to GCTACubeExposure
        Add GModelSpatial::contains method (#1446)
        Add GModelSpatialEllipticalGauss class (#1412)
        Add GVOHub class (#1229)
        Add CTA Prod2 instrument response function (#1464)


2015-01-07

        * Bug fix version 0.9.1 released
        ================================

        Fixed bug #1383 (unit test error with recent gcc compiler)


2014-11-13

        * Version 0.9.0 released
        ========================

        Add energy dispersion to CTA module
        Add pointing table support to CTA module
        Add event filtering for binned analysis
        Add +=, -=, *= and /= operators to GSkymap
        Add integration status tracking to GIntegral
        Add GCTAExposure and GCTAMeanPsf classes
        Add ts and tscalc attributes to GModel and use them in models
        Add manipulation methods to GCTAResponseTable
        Add read(), write() and save() methods to GCTAPsf2D and GCTAPsfKing
        Add classname() method to all classes
        Add utc() methods to GTime class
        Add hierachical element access methods to GXml and GXmlNode
        Add table creation and saving methods to GCsv class
        Add predefined entity support to XML module
        Read/write altitude and azimuth attributes of CTA data
        Refactor CTA response class, add GCTAResponseCube class
        Improve CTA response computation for extended models
        Implement CTA stacked analysis
        Optimize CTA binned and stacked analysis
        LM optimizer now allows logL decreases up to 1.0
        Load events only when needed into GCTAObservation
        Implement full automatic typecasting in Python module
        Fill DETX and DETY values in GCTAResponseIrf::mc 
        Rename GCTAModelBackground to GCTAModelCubeBackground
        Rename GCTAModelInstBackground to GCTAModelIrfBackground
        Rename GIntegral::romb() to GIntegral::romberg()
        Correctly take into account logfile name change in Python
        Correctly use DETX/DETY in radians in GCTAInstDir
        Introduce class codes to avoid dynamic type casting
        Remove error computation from optimization
        Add GOptimize::errors() method for error computation
        Add support for user and save CTA energy thresholds
        Several bug corrections


2014-03-12

        * Bug fix Version 0.8.2 released
        ================================

        Avoid division by zero error in GModelSpectralPlaw2 (#1141)
        Add __len__ and copy() methods to GEvents Python interface
        Increase Npred spectral integration precision to 1e-8 (#1142)
        Use GCaldb for COMPTEL response handling
        Add Pass 7 response files for Fermi/LAT
        Load cube in GModelSpatialDiffuseCube only when needed (#1143)
        Correct bug in Fermi/LAT PSF computation (#1004)
        Implement CTA instrument background (#1146)
        Add GModelSpectralSuperExpPlaw spectral model (#1147)
        Added normalize attribute to GModelSpatialDiffuseMap (#1134)
        Take into account spatial model normalization in MC sampling (#1135)
        Add load() and save() methods to GCATObservation (#1149)
        Correct LAT PSF computation for sources outside event cube


2014-02-05
        
        * Bug fix Version 0.8.1 released
        ================================
        
        Added missing hyphens in pfiles synchronisation section (#1091)
        Add configuration test script (#1091)
        GModelSky, GCTAModelBackground and GCTAModelRadialAcceptance write id attribute into XML file (#1092)
        Add GChatter typedef to Python interface
        GAMMALIB_CALDB takes precedence over CALDB environment variable (#1094)
        Added vo module and GVOClient class to Python interface
        Track results of Python unit tests (#1119)
        Clean-up calibration database interface (#1102)
        Correct 2D PSF Monte-Carlo simulations (#1128)
        Correct deadtime computation for CTA non point source response (#1133)


2014-01-18

        * Version 0.8.0 released
        ========================

        Major review of public interfaces of all classes
        Reorganize sky models
        Introduce GContainer interface class
        Add Virtual Observatory support
        Introduce GUrl classes for transparent URL handling
        Make use of GUrl class in XML I/O
        Optimize computations
        Introduce gammalib namespace for constants and functions
        GModelSpatialDiffuseCube reads ENERGIES extension
        Add sky region handling
        Add on/off analysis support for CTA
        Add xspec interface support
        Rework registry classes to remove memory leaks on termination
        Add support for variable-length FITS columns
        Generalise GSkyPixel to 1D and 2D pixelisations
        Added King profile PSF for CTA
        Reorganise GOptimizerPars class and add GOptimizerPar class
        Put likelihood computation in GObservation class
        Add broken power law spectral model
        Add Gaussian spectral model
        Update parameter files if necessary
        Implement exact sky map pixel solid angle computation
        Rename the following classes:
        - GWcs => GSkyProjection
        - GWcslib => GWcs
        - GWcsHPX => GHealpix


2012-12-18

        * Version 0.7.0 released
        ========================

        Add base module for interface classes
        Introduce GBase from which almost all classes derive
        Add dependency tracking for Python interface
        Add COMPTEL instrument interface
        Open FITS image using the equivalent data type
        Refactor CTA response classes
        Define new instrument response interface
        Add GSource class
        File locking failures do no longer throw exceptions
        Optimize GNodeArray computations and add unit tests
        Add handling of undefined and NaN values to GPar class
        Add GPhotons photon container class
        Implement mc(), flux() and eflux() for all spectral models
        Rework GTime interface and introduce GTimeReference class
        Add GModelSpectralLogParabola spectral model


2012-09-17

        * Bug fix version 0.6.2 released
        ================================

        clang++ compiler precedence is only taken for Mac OS X >= 10.7
        Omit Python checks if Python bindings are disabled
        Enhance OpenMP configuration on Darwin
        Export MACOSX_DEPLOYMENT_TARGET only for --enable-universalsdk
        Improve Python bindings configuration
        Add TEST_ENV_DIR to load library path


2012-09-15

        * Bug fix version 0.6.1 released
        ================================

        Do not require gammalib/__init__.py file to be present
        clang++ compiler takes precedence over g++ compiler


2012-09-14

        * Version 0.6.0 released
        ========================

        Add support for Fermi/LAT Pass 7 data
        Add GModelSpatialMap model
        Add sky direction access operator to GSkymap class
        Add support for diffuse source models to CTA response
        Add OpenMP support and parallelize likelihood optimizer
        Add unit test support (introduce test module)
        Correct bugs in GSparseMatrix
        Enhance code quality


2012-04-03

        * Version 0.5.0 released
        ========================

        Update license text
        Add configure options for Mac OSX universal builds
        Break gammalib Python extension into modules
        Comply to CTA event list format v1.0.0
        Implement XML protocol for observation loading
        Add support for CTA 1DC response format
        Add GCTAResponseTable class for response file handling
        Add GCTAModelRadialPolynom model
        Add GCTAModelRadialProfile model
        Add GModelSpectralNodes model
        Correct Npred integration in GCTAModelRadialAcceptance


2011-10-12

        * Version 0.4.12 released
        =========================

        Add missing #include <cstring> to GTools.cpp
        Correct but in python interface for GSymMatrix and GSparseMatrix


2011-10-03

        * Version 0.4.11 released
        =========================

        Add set response() to observation classes
        Expose GCTAResponse::offset_sigma() in python
        GCTAResponse::aeff() no longer returns negative areas
        Improve Npred integration for extended sources in GCTAResponse
        Implement environment variable expansion
        Correctly fit unbinned for multiple observations
        Add eflux() methods to spectral models
        Implement flux(), eflux() and mc() for GModelSpectralFunc
        Add GLog output methods to Python interface
        Add append() and append_standard() methods to GPars
        Protect parfile read/write by a file lock
        LM optimizer frees any internally fixed parameter at exit
        Add row and column manipulation methods for FITS tables
        Replace FITS table column methods by access operators
        Fix bug in GSparseMatrix::cs_transpose


2011-07-20

        * Version 0.4.10 released
        =========================

        Improve configuration script
        Minor bug fixes


2011-07-09

        * Version 0.4.9 released
        ========================

        Implement wcslib adaption for GWcs classes
        Added AZP, STG, and TAN WCS projections
        Add simple offset angle dependence of CTA response
        Does not require pkg-config anymore
        Add NaN/Inf check in various places (--enable-nan-check)
        Test for presence of Python.h


2011-02-24

        * Version 0.4.7 released
        ========================

        Fix memory leaks in container classes handling pointers
        Add more example scripts


2011-02-21

        * Version 0.4.6 released
        ========================

        Add support for extended source models
        Implement CTA binned and unbinned support for extended source models
        Update GEvents, GObservation and GResponse interfaces
        Use operator[] for element access
        Strict usage of C++ headers
        Add Doxygen and man support (make doxygen; make doxygen-install)
        Add html documentation


2011-02-02

        * Version 0.4.5 released
        ========================

        Implement CTA radial acceptance model
        Generalize model class
        Generation of Python bindings no longer requires swig
        Include missing headers for Ubuntu and OpenSuse
        Improve automatic configuration, remove autogen.sh
        Adapt for Solaris 2.10


2011-01-06

        * Version 0.4.4 released
        ========================

        Tag sources with GammaLib-00-04-04
        Clean up response interface
        Correct some bugs and enhance some classes
        Correct and validate Fermi-LAT interface for binned analysis


2010-12-20

        * Version 0.4.3 released
        ========================

        Tag sources with GammaLib-00-04-03
        Add CSV Table interface
        Add more source models
        First working Fermi-LAT interface for binned analysis


2010-11-23

        * Version 0.4.2 released
        ========================

        Tag sources with GammaLib-00-04-02
        Enhance FITS interface


2010-11-15

        * Version 0.4.1 released
        ========================

        Tag sources with GammaLib-00-04-01
        Prototype implementation of XML interface
        Prototype implementation of application logger
        Cleanup of FITS interface


2010-06-11

        * Version 0.4.0 released
        ========================

        Tag sources with GammaLib-00-04-00


2009-10-09

        * Version 0.2.0 released
        ========================

        Tag sources with VER-0-2-0<|MERGE_RESOLUTION|>--- conflicted
+++ resolved
@@ -1,13 +1,9 @@
-<<<<<<< HEAD
-2016-10-16
-=======
 2016-10-17
->>>>>>> 78192ad8
 
         * Version 1.2.0 released
         =========================
 
-<<<<<<< HEAD
+        Add GObservations::save_covmat() method (#1863)
         Add GFft and GFftWavetable classes (#1731)
         Add GNdarray class (#1768)
         Increase precision of gammalib::str() floating point functions
@@ -15,9 +11,6 @@
         Add GVOTable class (#1231)
         Add multiplicative spectral model (#1861)
         Add additional time setting and getting methods (#1856)
-=======
-        Add GObservations::save_covmat() method (#1863)
->>>>>>> 78192ad8
         Check CTA response table dimension for consistency (#1848)
         Remove eval_gradients() methods and remplace by eval() method with optional gradients argument (#1847)
         Add GTestSuite::test_value() method with automatic precision computation
