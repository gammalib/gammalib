--- conflicted
+++ resolved
@@ -3,11 +3,8 @@
         * Version 1.1.0 released
         =========================
 
-<<<<<<< HEAD
         Add GCTAObservation filename constructor (#1744).
-=======
         Add gammalib::number() function (#1743).
->>>>>>> 30752b74
         Add energy dispersion cube for stacked analysis (#1721).
         Add GEnergy division operator.
         Support Fermi LAT Pass 8 response functions (#1517)
