2017-04-07

        * Version 1.3.0 released
        =========================

<<<<<<< HEAD
        Add GCTAAeff::ebounds() method (#1989)
        Add GEbounds::emin() and GEbounds::emax() setter methods (#1989)
        Protect GEbounds::set_lin() and set_log() methods from invalid arguments (#1989)
=======
        Allow fitting of scale parameter in composite models (#1992)
>>>>>>> e270a321
        Copy shared Python libraries instead of creating a symbolic link (#1987)
        Added FITS image conversion operators (#1986)
        If code originates from Git, always compile the Python bindings (#1985)
        Raise exception instead of exiting with return code in Python tests (#1983)
        Enhance precision of GCTAEdisp2D::compute_ebounds_src
        Add conversion methods between GEbounds and GEnergies (#1977)
        Add GModelSpectralSmoothBrokenPlaw class (#1948)
        Implement lazy loading of energy dispersion in GCTAEdisp2D (#1940)
        Add GCTARoi::contains method
        Do no longer interpret a CTA calibration database as file path (#1969)
        Add GCTAResponseIrf::rspname() method
        GWcs now supports CD keywords instead of CDELT (#1951)
        Correct GCTAPsf2D containment radius computation (#1876)
        Add GLS and SFL WCS projections (#1851)
        GModelSpectralNodes throws exception for non-positive energy or intensity (#990)


2017-02-24

        * Version 1.2.0 released
        =========================

        Reduce length of LAT response filenames by unzipping a number of energy dispersion files (#1931)
        Skip zero livetime observations in stacked cubes for CTA (#1920)
        Correct handling of time references in GGti::extend() method (#1922)
        Check that MC energy is comprised in validity range for CTA 3D background template (#1918)
        Add GModelTemporalPhaseCurve class (#1916)
        Monte Carlo for empty maps or map cubes no longer throws an exception (#1915)
        Add GModelTemporalLightCurve class (#1914)
        Add GSkyMap FITS HDU constructor
        Add leap second for 1-1-2017 (#1887)
        Add region() method to GModelSpatial (#1764)
        Correct containment radius computation in GCTAPsf2D::containment_radius (#1876)
        Add composite spatial and spectral models (#1706)
        Add GObservations::save_covmat() method (#1863)
        Add GFft and GFftWavetable classes (#1731)
        Add GNdarray class (#1768)
        Increase precision of gammalib::str() floating point functions
        Add GFits::publish() methods (#1231)
        Add GVOTable class (#1231)
        Add multiplicative spectral model (#1861)
        Add additional time setting and getting methods (#1856)
        Check CTA response table dimension for consistency (#1848)
        Remove eval_gradients() methods and remplace by eval() method with optional gradients argument (#1847)
        Add GTestSuite::test_value() method with automatic precision computation
        Add GSkyMap::is_empty() method (#1828)
        Add GApplication access by index operator (#1838)
        Add GApplication::pars() and GApplicationPar::current_value() methods (#1838)
        Add GLog is_open(), is_empty() and written_size() methods (#1837)
        Fix invalid pointer problem in GLog copies (#1823)
        Fix GSkyMap::publish() bug for empty sky maps (#1835)
        Fix loss of application name and version (#1835)
        Add methods for logging in applications (#1828)
        Fix removal of Python wrappers after make clean (#1826)
        Add GModelSpectralExpInvPlaw class (#1800)
        Add GModelSpectralPlawEnergyFlux class (#1790)
        Rename GModelSpectralPlaw2 to GModelSpectralPlawPhotonFlux (#1790)


2016-07-24

        * Version 1.1.0 released
        =========================

        Check on model parameters in spectral registry (#1824)
        Rename spectral model components (#1821)
        Fix exception handling SWIG interface for Python 3
        Write same XML element names than those that were read (#1820)
        Rename spatial model components (#1818)
        Fix consistency problem in GCTABackground3D (#1815)
        Models accessing file now support relative file names (#1808)
        Add GXmlElement and GXmlDocument filename() methods (#1808)
        Move node parent from GXmlElement to GXmlNode class (#1808)
        Fix Makefile for example executables (#1806)
        Include examples in unit tests (#1803)
        Handle additional columns in GArf class
        GCTAAeff2D no longer extrapolates beyond response table (#1784)
        Add GWcsSIN projection class (#1798)
        Add weights to CTA event cube and event bin (#1789)
        Remove GCTACubeExposure, GCTACubePsf and GCTACubeBackground elogmeans() methods
        GCTACubeExposure, GCTACubePsf and GCTACubeBackground use energy values (#1788)
        GSkyMap::save() now overwrites files (#1787)
        Add GCTAPsfTable class (#1786)
        Use std::vector for naxes argument in GFitsImage (#1779)
        GCTACubePsf and GCTACubeEdisp now save 4D images
        Change interpolation scheme in GCTABackground3D
        Add GCsv::append() method (#1773)
        Add GTestSuite::test_value() string method (#1772)
        Add component setting methods to GModelSky (#1770)
        Add GApplication::logFileClose() method
        Add GModel::read_attributes() and write_attributes() private methods (#1765)
        Also write test reports in case of an exception (#1746)
        GCaldb::filename() method now returns GFilename (#1745)
        Add GCTAObservation filename constructor (#1744)
        Add gammalib::number() function (#1743)
        Add GSkyMap::shape() and ndim() methods (#1733)
        Add GEnergy division operator
        Use rejection method in GModelSpatialDiffuseMap::mc() (#1725)
        Add GObservations::nobserved() method (#1723)
        Use rejection method in GCTABackground3D::mc() (#1722)
        Use rejection method in GModelSpatialDiffuseCube::mc() (#1722)
        Add energy dispersion cube for stacked analysis (#1721, #1801)
        Make GFilename::is_fits thread safe (#1717)
        Revise GTime operators (#1714)
        Add GSkyMap::publish() method to publish map on VO Hub (#1710)
        Add GVOClient::publish() method to publish a FITS HDU (#1710)
        Remove GCTAOnOffObservations class (#1669)
        Handle FITS extensions in GSkyMap load() and save() methods (#1695)
        Restrict Monte Carlo simulations in GModelSpatialDiffuseConst to simulation cone (#1674)
        Use default GTime in GModelSpectral eval() and eval_gradients() methods (#1672)
        Optimise GModelSpatialDiffuseMap::set_mc_cone() method (#1673)
        Optimise GModelSpatialDiffuseCube::set_mc_cone() method (#1673)
        Use default GTime in GObservation::deadc() method (#1670)
        The GApplicationPar::filename() methods now take and return GFilename (#1671)
        Add GFilename methods and remove equivalents from GTools (#1666)
        Use column names for CTA response table access (#1656)
        Add non-const GObservation::events() method (#1664)
        Remove event fetching from GCTAObservation class (#1648)
        Implement event fetching and disposal in GCTAEventList class (#1648)
        Add GFilename::fullname() method
        Add GCTAEventList::remove() method
        Handle also additional columns in GCTAEventList::append() method
        Fix GFitsTableCol::insert() method for empty columns
        Fix GCTAEdisp2D::compute_ebounds_xxx() methods (#1662)
        Use GFilename in GFits to store filename (#1649)
        Load CTA GTI extension from the HDU name provided by the DSS keyword (#1598)
        Support Fermi LAT Pass 8 response functions (#1517)
        Support out of source builds (#1484)
        Finalize implementation of CTA On/Off fitting (#1044, #1781)


2016-01-27

        * Bug fix version 1.0.1 released
        ================================

        Add units to CTA event list columns (#1616)
        Allow usage of numbers in FITS extension names (#1611)
        Solve compatibility issues with Anaconda on Mac OS X (#1607)
        Correct diffuse map MC normalisation (#1584)


2015-12-18

        * Version 1.0.0 released
        =========================

        Ignore errors for El Capitan post processing (#1605)
        Read only mandatory columns in GCTAEventList (#1600)
        Remove extname arguments from classes (#1601)
        Add GFilename class (#1599)
        Check existence of files in CTA response loading (#1586)
        GSkyMap::__getitem__ throw exception if out of bound (#1581)
        Handle ~ in filenames (#1580)
        Add GModel::has_ts() method (#1578)
        Perform __init__.py creation only in build step (#1569)
        Remove access by name methods from GSkyRegions (#1564)
        Resolve Python test problem on El Capitan (#1563)


2015-10-28

        * Version 0.11.0 released
        =========================

        Add need_help() method to GApplication (#572)
        Correct GModelSpatialDiffuseCube computations (#1559)
        Add save() and write() methods to GModelSpatialDiffuseCube
        Add interval constructor and set methods to GEnergies class
        Add Python unit test function to gammalib module (#1486)
        Increase CTA IRF integration precision for shell model (#1521)
        Correctly handle MC simulations for unnormalized diffuse maps (#1548)
        Improve precision of shell model in unbinned analysis (#1521)
        Add GCTAModelAeffBackground class
        Remove small angle approximation from GModelSpatialRadialShell
        Rename GSkymap to GSkyMap
        Add binary operators to GSkymap class
        GSkymap::operator/=(GSkymap) operator now ignores division by zero
        Remove deadtime correction from GCTAModelCubeBackground (#1503)
        Add GCTAObservation::object() method
        Correct model gradient computation
        Correct check of pixel containment in sky map (GSkymap::contains())
        Do only search in users pfiles if PFILES environment variable is not set
        Correct GModelSpatialDiffuseConst::mc() method (#1480)
        Add is_valid() method to GCTARoi and write keywords only if ROI is valid (#1476)
        Increased number of integration iterations for energy dispersion (#1472)
        Add GOptimizerLM::logger() method, logger constructor takes pointer (#1471)
        Replaced fixed precision integration by fixed iterations (#1466)
        Implement rejection method for skymap Monte Carlo (#1465)


2015-05-22

        * Version 0.10.0 released
        =========================

        Add optional PHASE information to CTA event lists
        Use URL path informtion in GVOClient connection to Hub
        Ignore empty string parameters in GModel::is_valid()
        Add some constructors
        Add classname methods to Python interface (#1321)
        Rename CTA cube analysis classes (#1269)
        Do not dump unqueried parameters (#1349)
        Add GBilinear class
        Add WCS projections (MOL)
        Add GXmlElement::has_attribute() method
        Add GSkymap scaling operators (#1296)
        Add GSkymap::extract() method (#1442)
        Implement GApplicationPar range checking (#285)
        Forbid appending to text, comment and PI XML nodes (#804)
        Increase precision for diffuse model Npred computation (#1248)
        Implement observation definition reader/writer (#1429)
        Remove etrue flag from CTA background IRF (#1437)
        Allow appending of empty intervals to GEbounds and GGti
        Add single interval constructor to GGti
        Allow calling GNodeArray::set_value() for a single node
        Add GTI and livetime information to GCTACubeExposure
        Add GModelSpatial::contains method (#1446)
        Add GModelSpatialEllipticalGauss class (#1412)
        Add GVOHub class (#1229)
        Add CTA Prod2 instrument response function (#1464)


2015-01-07

        * Bug fix version 0.9.1 released
        ================================

        Fixed bug #1383 (unit test error with recent gcc compiler)


2014-11-13

        * Version 0.9.0 released
        ========================

        Add energy dispersion to CTA module
        Add pointing table support to CTA module
        Add event filtering for binned analysis
        Add +=, -=, *= and /= operators to GSkymap
        Add integration status tracking to GIntegral
        Add GCTAExposure and GCTAMeanPsf classes
        Add ts and tscalc attributes to GModel and use them in models
        Add manipulation methods to GCTAResponseTable
        Add read(), write() and save() methods to GCTAPsf2D and GCTAPsfKing
        Add classname() method to all classes
        Add utc() methods to GTime class
        Add hierachical element access methods to GXml and GXmlNode
        Add table creation and saving methods to GCsv class
        Add predefined entity support to XML module
        Read/write altitude and azimuth attributes of CTA data
        Refactor CTA response class, add GCTAResponseCube class
        Improve CTA response computation for extended models
        Implement CTA stacked analysis
        Optimize CTA binned and stacked analysis
        LM optimizer now allows logL decreases up to 1.0
        Load events only when needed into GCTAObservation
        Implement full automatic typecasting in Python module
        Fill DETX and DETY values in GCTAResponseIrf::mc 
        Rename GCTAModelBackground to GCTAModelCubeBackground
        Rename GCTAModelInstBackground to GCTAModelIrfBackground
        Rename GIntegral::romb() to GIntegral::romberg()
        Correctly take into account logfile name change in Python
        Correctly use DETX/DETY in radians in GCTAInstDir
        Introduce class codes to avoid dynamic type casting
        Remove error computation from optimization
        Add GOptimize::errors() method for error computation
        Add support for user and save CTA energy thresholds
        Several bug corrections


2014-03-12

        * Bug fix Version 0.8.2 released
        ================================

        Avoid division by zero error in GModelSpectralPlaw2 (#1141)
        Add __len__ and copy() methods to GEvents Python interface
        Increase Npred spectral integration precision to 1e-8 (#1142)
        Use GCaldb for COMPTEL response handling
        Add Pass 7 response files for Fermi/LAT
        Load cube in GModelSpatialDiffuseCube only when needed (#1143)
        Correct bug in Fermi/LAT PSF computation (#1004)
        Implement CTA instrument background (#1146)
        Add GModelSpectralSuperExpPlaw spectral model (#1147)
        Added normalize attribute to GModelSpatialDiffuseMap (#1134)
        Take into account spatial model normalization in MC sampling (#1135)
        Add load() and save() methods to GCATObservation (#1149)
        Correct LAT PSF computation for sources outside event cube


2014-02-05
        
        * Bug fix Version 0.8.1 released
        ================================
        
        Added missing hyphens in pfiles synchronisation section (#1091)
        Add configuration test script (#1091)
        GModelSky, GCTAModelBackground and GCTAModelRadialAcceptance write id attribute into XML file (#1092)
        Add GChatter typedef to Python interface
        GAMMALIB_CALDB takes precedence over CALDB environment variable (#1094)
        Added vo module and GVOClient class to Python interface
        Track results of Python unit tests (#1119)
        Clean-up calibration database interface (#1102)
        Correct 2D PSF Monte-Carlo simulations (#1128)
        Correct deadtime computation for CTA non point source response (#1133)


2014-01-18

        * Version 0.8.0 released
        ========================

        Major review of public interfaces of all classes
        Reorganize sky models
        Introduce GContainer interface class
        Add Virtual Observatory support
        Introduce GUrl classes for transparent URL handling
        Make use of GUrl class in XML I/O
        Optimize computations
        Introduce gammalib namespace for constants and functions
        GModelSpatialDiffuseCube reads ENERGIES extension
        Add sky region handling
        Add on/off analysis support for CTA
        Add xspec interface support
        Rework registry classes to remove memory leaks on termination
        Add support for variable-length FITS columns
        Generalise GSkyPixel to 1D and 2D pixelisations
        Added King profile PSF for CTA
        Reorganise GOptimizerPars class and add GOptimizerPar class
        Put likelihood computation in GObservation class
        Add broken power law spectral model
        Add Gaussian spectral model
        Update parameter files if necessary
        Implement exact sky map pixel solid angle computation
        Rename the following classes:
        - GWcs => GSkyProjection
        - GWcslib => GWcs
        - GWcsHPX => GHealpix


2012-12-18

        * Version 0.7.0 released
        ========================

        Add base module for interface classes
        Introduce GBase from which almost all classes derive
        Add dependency tracking for Python interface
        Add COMPTEL instrument interface
        Open FITS image using the equivalent data type
        Refactor CTA response classes
        Define new instrument response interface
        Add GSource class
        File locking failures do no longer throw exceptions
        Optimize GNodeArray computations and add unit tests
        Add handling of undefined and NaN values to GPar class
        Add GPhotons photon container class
        Implement mc(), flux() and eflux() for all spectral models
        Rework GTime interface and introduce GTimeReference class
        Add GModelSpectralLogParabola spectral model


2012-09-17

        * Bug fix version 0.6.2 released
        ================================

        clang++ compiler precedence is only taken for Mac OS X >= 10.7
        Omit Python checks if Python bindings are disabled
        Enhance OpenMP configuration on Darwin
        Export MACOSX_DEPLOYMENT_TARGET only for --enable-universalsdk
        Improve Python bindings configuration
        Add TEST_ENV_DIR to load library path


2012-09-15

        * Bug fix version 0.6.1 released
        ================================

        Do not require gammalib/__init__.py file to be present
        clang++ compiler takes precedence over g++ compiler


2012-09-14

        * Version 0.6.0 released
        ========================

        Add support for Fermi/LAT Pass 7 data
        Add GModelSpatialMap model
        Add sky direction access operator to GSkymap class
        Add support for diffuse source models to CTA response
        Add OpenMP support and parallelize likelihood optimizer
        Add unit test support (introduce test module)
        Correct bugs in GSparseMatrix
        Enhance code quality


2012-04-03

        * Version 0.5.0 released
        ========================

        Update license text
        Add configure options for Mac OSX universal builds
        Break gammalib Python extension into modules
        Comply to CTA event list format v1.0.0
        Implement XML protocol for observation loading
        Add support for CTA 1DC response format
        Add GCTAResponseTable class for response file handling
        Add GCTAModelRadialPolynom model
        Add GCTAModelRadialProfile model
        Add GModelSpectralNodes model
        Correct Npred integration in GCTAModelRadialAcceptance


2011-10-12

        * Version 0.4.12 released
        =========================

        Add missing #include <cstring> to GTools.cpp
        Correct but in python interface for GSymMatrix and GSparseMatrix


2011-10-03

        * Version 0.4.11 released
        =========================

        Add set response() to observation classes
        Expose GCTAResponse::offset_sigma() in python
        GCTAResponse::aeff() no longer returns negative areas
        Improve Npred integration for extended sources in GCTAResponse
        Implement environment variable expansion
        Correctly fit unbinned for multiple observations
        Add eflux() methods to spectral models
        Implement flux(), eflux() and mc() for GModelSpectralFunc
        Add GLog output methods to Python interface
        Add append() and append_standard() methods to GPars
        Protect parfile read/write by a file lock
        LM optimizer frees any internally fixed parameter at exit
        Add row and column manipulation methods for FITS tables
        Replace FITS table column methods by access operators
        Fix bug in GSparseMatrix::cs_transpose


2011-07-20

        * Version 0.4.10 released
        =========================

        Improve configuration script
        Minor bug fixes


2011-07-09

        * Version 0.4.9 released
        ========================

        Implement wcslib adaption for GWcs classes
        Added AZP, STG, and TAN WCS projections
        Add simple offset angle dependence of CTA response
        Does not require pkg-config anymore
        Add NaN/Inf check in various places (--enable-nan-check)
        Test for presence of Python.h


2011-02-24

        * Version 0.4.7 released
        ========================

        Fix memory leaks in container classes handling pointers
        Add more example scripts


2011-02-21

        * Version 0.4.6 released
        ========================

        Add support for extended source models
        Implement CTA binned and unbinned support for extended source models
        Update GEvents, GObservation and GResponse interfaces
        Use operator[] for element access
        Strict usage of C++ headers
        Add Doxygen and man support (make doxygen; make doxygen-install)
        Add html documentation


2011-02-02

        * Version 0.4.5 released
        ========================

        Implement CTA radial acceptance model
        Generalize model class
        Generation of Python bindings no longer requires swig
        Include missing headers for Ubuntu and OpenSuse
        Improve automatic configuration, remove autogen.sh
        Adapt for Solaris 2.10


2011-01-06

        * Version 0.4.4 released
        ========================

        Tag sources with GammaLib-00-04-04
        Clean up response interface
        Correct some bugs and enhance some classes
        Correct and validate Fermi-LAT interface for binned analysis


2010-12-20

        * Version 0.4.3 released
        ========================

        Tag sources with GammaLib-00-04-03
        Add CSV Table interface
        Add more source models
        First working Fermi-LAT interface for binned analysis


2010-11-23

        * Version 0.4.2 released
        ========================

        Tag sources with GammaLib-00-04-02
        Enhance FITS interface


2010-11-15

        * Version 0.4.1 released
        ========================

        Tag sources with GammaLib-00-04-01
        Prototype implementation of XML interface
        Prototype implementation of application logger
        Cleanup of FITS interface


2010-06-11

        * Version 0.4.0 released
        ========================

        Tag sources with GammaLib-00-04-00


2009-10-09

        * Version 0.2.0 released
        ========================

        Tag sources with VER-0-2-0<|MERGE_RESOLUTION|>--- conflicted
+++ resolved
@@ -3,13 +3,10 @@
         * Version 1.3.0 released
         =========================
 
-<<<<<<< HEAD
+        Allow fitting of scale parameter in composite models (#1992)
         Add GCTAAeff::ebounds() method (#1989)
         Add GEbounds::emin() and GEbounds::emax() setter methods (#1989)
         Protect GEbounds::set_lin() and set_log() methods from invalid arguments (#1989)
-=======
-        Allow fitting of scale parameter in composite models (#1992)
->>>>>>> e270a321
         Copy shared Python libraries instead of creating a symbolic link (#1987)
         Added FITS image conversion operators (#1986)
         If code originates from Git, always compile the Python bindings (#1985)
