<<<<<<< HEAD
2021-12-13
=======
2022-01-10
>>>>>>> 4e43a6db

        * Version 2.0.0 released
        ========================

<<<<<<< HEAD
        Add GCOMObservation::tim() and GCOMObservation::oads() setter methods
=======
        Add GModelSpatialRadialGeneralGauss and 
          GModelSpatialEllipticalGeneralGauss classes (#3924)
>>>>>>> 4e43a6db
        Remove GCOMSelection::zeta_min() and GCOMSelection::zeta_max()
          methods
	Add GCOMSelection::fpmtflag(), GCOMSelection::use_d1() and 
          GCOMSelection::use_d2() methods (#3917)
        Add GCOMModelDRBPhibarBins class (#3913)
        Compute spectral model gradients for negative factor values
        Add likelihood fit event selection hook (#3912)
        Add GCOMModelDRM class (#3910)
        Add angle(GVector&,GVector&) friend function (#3908)
        Make extension name check case insensitive in GFits::extno()
        Add numerical gradient step size member to GObservation
        Add stamp() methods to GApplication (#3662)
        Add ASCL shield to "About" page (#3630)
        Add GModelSpectralFunc spectral constructor (#3626)
        Add GModelSpectralBins class (#3606)
        Add carbon footprint estimation to GApplication (#3592)
        Add phase selection to GCOMSelection and GCOMDri (#3564)
        Fix incompatibility in GMatrixSparse::mix_column_prepare() method (#3563)
        Add missing members to GOptimizerLM::copy_members() method
        Store DRB, DRG and DRX as GCOMDri in GCOMObservation (#3560)
        Implement COMPTEL response for diffuse models (#3558)
        Implement COMPTEL background model computation (#3557)
        Fix reading of scaled FITS columns, remove GFitsTableCol::scale() method (#3553)
        Add gammalib::compare() function (#3552)
        Add DRI constructor to GCOMObservation class
        Add member access methods to GCOMDri class
        Implement ToF correction for COMPTEL EVP version 2 datasets (#3549)
        Implement ToF correction in IRF computation (#3548)
        Correct COMPTEL average deadtime to 0.965 (#3547)
        Fix handling of empty matrix objects (#3541)
        Add methods to GCOMObservation class to access DRI filenames
        Add GModelSpectralFunc methods to build file function in memory (#3535)
        Add GCTABackground2D class (#3527)
        Implement vectorised response computation for COMPTEL (#3501)
        Fix response cache removal for vector cache (#3499)
        Add GModelAssociation and GModelAssociations classes (#3469)
        Add GSkyMap::correlate() method (#3461)
        Add GModels::eval() vector evaluation method (#3455)
        Fix GSkyMap::stack_maps() method for WCS maps
        Add GCTAModelSkyCube class (#3442)
        Add GSkyModel flux() and eflux() methods (#3439)
        Add XML value constructors and access methods to GXmlElement class (#3431)
        Correct application elapsed CPU time for OpenMP (#3417) 
        Implement sparse vector response cache (#3403)
        Support spectral line fitting (#3386)
        Implement GMatrixSparse::row() and GMatrixSparse::add_to_row() methods
        Integrate analytical gradients for energy dispersion computation (#3333)
        Add GFunctions abstract base class (#3328)
        Add GIntegrals class (#3328)
        Remove implicit conversion warnings (#3324)
        Add gammalib::tmpnam() function (#3324)
        Add GSkyDirs container class (#3324)
        Add GSkyRegionRect class (#3248)
        Implement vectorised response computation (#3203)
        Implement analytical gradients for the radial Gaussian model in a
          stacked analysis (#3203)
        Add GSkyModel flux_error() and eflux_error() methods (#3074)
        Remove COMPTEL internal response caching (#2973)
        Add GSkyMap::flux(GRegion(s)) and GSkyMap::solidangle(GRegion(s)) methods (#1785)
        Reimplement GModelSpatial::flux() method for diffuse and combined models (#1785)
        Implement pre-computation cache in GModelSpatialGauss (#1300)
        Replace specific by generic exceptions (#35)


2021-04-28

        * Bug fix version 1.7.4 released
        ================================

        Add conda activation and deactivation scripts for csh (#3628)
        Speed-up Monte-Carlo sampling of exponentially cut-off power
          law models (#3625)


2020-12-02

        * Bug fix version 1.7.3 released
        ================================

        Fix inaccuracy in CTA background model evaluation (#3472)


2020-10-15

        * Bug fix version 1.7.2 released
        ================================

        Fix copy of base class members in copy constructor of some
          spatial models (#3402)


2020-09-07

        * Bug fix version 1.7.1 released
        ================================

        Add Python include path in search for Python.h (#3329)
        Test for Big Sur in configuration step (#3326)
        Copy Python modules into pyext/gammalib folder (#3322)
        Write units of response cubes into FITS files (#3321)
        Implement specific response cache for CTA stacked analysis (#3316)
        Speed up model definition XML file writing (#3308)
        Fix automatic type casting in Python interface (#3295)
        Make parameter file reading and writing thread safe (#3287)
        Add quotes to sky region names (#3280)
        Fix broken power law flux and eflux computation bug (#3279)


2020-07-02

        * Version 1.7.0 released
        ========================

        Add equality and non-equality operators to GSkyRegionCircle class
        Add GModelSpatialRadialRing class (#3253)
        Fix ambiguity problem in GSkyDir::posang() and posang_deg() (#3199)
        Fix GModelSpatialDiffuseCube pickeling issue (#3179)
        Rename GModelSpatialDiffuseCube::set_mc_cone() to mc_cone() (#3179)
        Rename GModelSpatialDiffuseMap::set_mc_cone() to mc_cone() (#3179)
        Properly set region for GModelSpatialDiffuseCube class (#3145)
        Avoid rounding errors in GSkyMap operators (#3126)
        Fix inverted min-max boundary in GOptimizePar for negative scale factors (#3072)
        Add GObservations::npred() methods (#3062)
        Exclude upper edge boundary in GSkyMap::contains() method (#3012)
        Add GSkyMap::extract() methods (#2990)
        Add GCOMDri::cone_content() method (#2973)
        Add GCOMObservation::drm(GModels&) method (#2973)
        Implement methods to remove models from a response cache (#2973)
        Improve COMPTEL classes (#2973)
        Install example binaries in share/examples folder (#2971)
        Add GModelSpatial::flux() method (#2961)
        Change order of Python module import (#2961)
        Add GGti::overlap() method
        Correctly write model attributes in GCOMModelDRBFitting class
        Fix GTime.utc() precision bug (#2917)
        Add GTime.datetime() method and add optional precision to GTime.utc() (#2909)
        Remove obsolete methods from GCTAResponseCache class (#2893)
        Replace log flag by string in GEbounds and GEnergies classes (#2881)
        Allow RoI centres different from pointing direction in unbinned analysis
          (#2695)
        Add GSkyDir::moon() method (#1855)
        Add GSkyDir::sun(), GSkyDir::precess() and GTime::julian_epoch() methods
          (#1854)
        GSkyProjection::coordsys() method now returns CEL instead of EQU (#1829)
        Remove GModelSpatialDiffuseCube::maps() and
          GModelSpatialDiffuseCube::pixels() methods (#1761)
        Implement INTEGRAL/SPI instrument interface (#733, #734, #735, #736,
          #740, #742, #745, #746)
        Add GModelSpectralTable class (#599)


2019-11-07

        * Bug fix version 1.6.3 released
        ================================

        Remove nested levels from CTA response cache to reduce memory requirements (#2893)


2019-07-15

        * Bug fix version 1.6.2 released
        ================================

        Set dependency library versions for conda build (#2958)


2019-06-05

        * Bug fix version 1.6.1 released
        ================================

        Fix initialisation script for c-shell (#2724)


2019-05-29

        * Version 1.6.0 released
        ========================

        Allow fitting of instrument scale factors (#2892)
        Add GCTAModelSpatialLookup class to handle CTA background lookups (#2878)
        Implement energy-dependent Gaussian CTA spatial background model (#2868)
        Take instrument scale factors in On/Off analysis into account (#2867)
        GWcs::wcs_set() method now sets radesys and equinox members (#2866)
        Add GCTAPointing::is_valid() method and remove table methods
        Set CTA IRF integration iterations to 6 to cope with H.E.S.S. PSF (#2860)
        Add kludge to handle incomplete Fermi-LAT source maps (#2850)
        Correct Nbgd computation in GCTAOnOffObservation for Non=0 (#2838)
        Improve OpenMP handling in GWcs::dir2pix (#2770)
        Add support for Fermi/LAT P8V3 response functions
        CTA background rates are now per ontime (#2758)
        Add GPythonOptimizerFunction class (#2733)
        Remove diffuse response cube caching (#2722)
        Revise GCTAEdispCube::operator() interface and disable stacked response
          cutting in true energy (#2721)
        Rename GCTAResponseIrf::lo_save_thres() and GCTAResponseIrf::hi_save_thres()
          to GCTAResponseIrf::lo_safe_thres() and GCTAResponseIrf::hi_safe_thres()
          (#2716)
        Add generic CTA response cache (#2715)
        GCTAOnOffObservation now supports any kind of background model (#2710)
        Fix precision issue with GCTABackground3D Monte-Carlo simulations (#2708)
        Integrate energy dispersion linearly instead of logarithmically (#2706)
        Revise GCTAEdisp class interface (#2704) 
        GCTAEdisp returns now energy dispersion values per MeV (#2704) 
        Protect GCTAInstDir from access to invalid information (#2694)
        Implement general CTA background model (#2694)
        Fix bug that potentially wrote the wrong exposure time in a PHA file (#2683)
        Correct handling of stacked On/Off observations without background IRF
          (#2683)
        Fix OpenMP bug in GObservations::likelihood::eval (#2678)
        Define GCTACubeBackground for energy boundaries instead of nodes (#2677) 
        Remove setting of effective area energy boundaries from "LO_THRES" and
          "HI_THRES" keywords (#2674)
        Correctly compute maximum energy in GCTAAeff2D class (#2674)
        Support "ENERG" column name for CTA energy dispersion FITS file (#2670)
        Make IRF interface compatible with H.E.S.S. format (#2660)
        Add use_irf_bkg argument to GCTAOnOffObservation constructor (#2659)
        Support effective area with theta cut in GCTAOnOffObservation (#2657)
        Add gammalib::replace_segment() function
        Apply CTA 2D energy dispersion kludge only to CTA data (#2654)
        Add ARC WCS projection (#2541)
        Add GLog::buffer() method.
        Renamed GPhoton::mcid() to GPhoton::mc_id()
        Remove at() methods from Python interface (#2515)
        Support application specific system parameter files (#2513)
        Add methods and operators to handle additional columns in GPha 
        Made GApplicationPar::query() method public
        Fix handling of q-mode parameters (#2495)
        Speed up computation of diffuse map models for CTA (#2466)
        Enhance GModelSpatialRadialProfileGauss class (#2463)
        Increase integration precision for CTA diffuse model response (#2458)
        Add GModelSpectralExponential class (#2454)
        Add GCTAModelRadialAcceptance model component setter methods
        Handle observation-specific energy thresholds in CTA On/Off analysis (#2429)
        Add GCTAEdisp::prob_erecobin() method (#2422)
        Add gammalib::gauss_integral() function (#2422)
        Keep existing library path in installation script on Mac OS X (#2420)
        Make GPha, GArf and GRmf output files XSPEC compliant (#2404)
        Add methods to store file attributes in GPha (#2404)
        CTA 3D background model now supports "BKG" column names (#2343)
        Ignore non-manadory columns in GCTABackground3D::read() method (#2339)
        Add GFitsTable::remove() methods (#2339)
        Compute likelihood values also if there are no model parameters (#2312)
        Add GSkyDir::cos_dist() method (#2309)
        Add GCTABackground::rate_ebin() method and gammalib::atan2() and
          gammalib::plaw_integral() functions (#2308)
        Handle extended models in CTA On/Off analysis (#2292)
        Preserve GTIs when copying GCTAEventList and GCTAEventCube objects (#2054)
        Use MJD reference of first observation for exposure cube (#2054)
        Implement Python pickeling support (#1938)


2019-05-15

        * Bug fix version 1.5.4 released
        ================================

        Handle new CTA energy dispersion format


2019-05-11

        * Bug fix version 1.5.3 released
        ================================

        Use "BKG" instead of "BGD" for CTA background column (#2343)


2018-04-26

        * Bug fix version 1.5.2 released
        ================================

        Correct number of internal spectral nodes in GCTABackground3D (#2462)


2018-03-26

        * Bug fix version 1.5.1 released
        ================================

        Fix MANPATH for Mac OS X systems (#2420)
        Add kludge to handle noisy CTA 2D energy dispersion (#2342, #2403).
        Prevent unintentional deallocation of arguments (#2340).
        Correct sky map smoothing.


2018-01-23

        * Version 1.5.0 released
        ========================

        Change DATE_OBS, DATE_END, TIME_OBS and TIME_END FITS keywords into DATA-OBS,
          DATE-END, TIME-OBS and TIME-END
        Non-point source model throws exception in On/Off fitting (#2296)
        Set reference time to CTA reference time in GCTAEventcube, GCTAEventList and
          GCTACubeExposure (#2295)
        GCsv interprets lines in CSV files starting with # as comment lines (#2291)
        Add GPha::counts_spectrum() and GPha::backscal_spectrum() methods (#2290)
        Add GNdarray sign(), operator*= and operator/= (#2290)
        Add GSkyMap::counts() and GSkyMap::flux() methods and clip() friend operator
          (#2290)
        Add GSkyMap::array() method to Python interface (#2285)
        Add Off sky regions to GCTAObservation (#2284)
        By default require cfitsio library (#2265)
        CTA observations handle "statistic" attribute in XML file (#2238)
        Use CSTAT and CHI2 instead of POISSON and GAUSSIAN for statistic (#2237)
        Changed GObservation::statistics() to statistic() (#2238)
        Prevent negative response values for COMPTEL IRF (#2234)
        Add GCTAOnOffObservation PHA, ARF and RMF constructor (#2231)
        Implement observation stacking in GCTAOnOffObservation (#2228)
        Implement region integration in GCTAOnOffObservation (#2210)
        Implement WSTAT in GCTAOnOffObservation (#2209)
        Add GPha arithmetic operators and scale access methods
        Add GArf arithmetic operators
        Add GRmf arithmetic operators
        Add GEbounds equality and inequality operators
        Improve efficiency of GGti::contains() method.
        Add GFitsTableCol::scale() method (#2191)
        Implement code generator for GammaLib extensions (#2190)
        Implement COMPTEL event list support (#2187)
        Implement COMPTEL response computation (#2186)
        Add COMPTEL SDA, SDB and ICT response files (#2186)
        Correct output of COMPTEL DRB fitting XML model (#2184)
        Allow source position fitting for Fermi-LAT data (#2183)
        Add GModelSpectralNodes spectral model constructor (#2178)
        Add GSkyMap division operator for Python 3.x (#2122)
        Add time parameter to GApplicationPar class (#1864)
        Add time string constructor and set method to GTime class (#1864)
        Remove GCTAObservation::obs_id() methods (#1836)
        Use GNdarray to store GSkyMap pixels and add smooth() method (#1729)
        Use XML support functions in all model classes (#1430)
        Add GSkyRegionMap class (#1121)


2017-10-31

        * Bug fix version 1.4.3 released
        ================================

        Correct background interpolation in GCTACubeBackground::operator() (#2268)
        Fix OpenMP segfault issue when fetching CTA events (#2192)
        Fix UTC rounding error in GTime::utc() method (#2177)
        Correct GModelSpatialComposite::copy_members() bug


2017-08-24

        * Bug fix version 1.4.2 released
        ================================

        Correct rate computation in GModelTemporalLightCurve::mc() (#2181)


2017-08-22

        * Bug fix version 1.4.1 released
        ================================

        Correct GModelSpectralNodes::mc() regression for energies outside the node energy range (#2179)


2017-07-28

        * Version 1.4.0 released
        ========================

        Add GCTAEventBin::ipix() and ieng() setter methods (#2171)
        Write response information into simulated observation definition file (#2170)
        Normalise phase curves by default (#2154, #2172)
        Support Python list slicing for container classes (#2128)
        Add Python typemaps for GObservation::likelihood() output argument (#2126)
        Add GSkyRegions::overlaps() and GSkyMap::overlaps() classes (#1980)


2017-07-06

        * Bug fix version 1.3.1 released
        ================================

        Add margin to maximum light and phase curve values (#2149)
        Improve caching in GSkyDir (#2148)
        Make GCTAPsfKing save against invalid values (#2133)


2017-06-06

        * Version 1.3.0 released
        ========================

        Add header card keyword map to GFitsHeader for fast access (#2120)
        Correct set names of spatial GLON/GLAT model parameters (#2113)
        Increase maximum CTA King PSF radius to 2 degrees (#2112)
        Support "BKG" as name of CTA background template
        Scale optimizer convergence criterion with step size (#2022)
        Put response cube loading and saving in OpenMP critical zone (#2021)
        Add GPhases class (#1996)
        Allow fitting of scale parameter in composite models (#1992)
        Add GEventList::append_column() method (#1991)
        Add scalar addition and subtraction operators to matrix classes (#1990)
        Add GCTAAeff::ebounds() method (#1989)
        Add GEbounds::emin() and GEbounds::emax() setter methods (#1989)
        Protect GEbounds::set_lin() and set_log() methods from invalid arguments (#1989)
        Avoid hang-up of GCTAModelAeffBackground::mc() method (#1988)
        Copy shared Python libraries instead of creating a symbolic link (#1987)
        Added FITS image conversion operators (#1986)
        If code originates from Git, always compile the Python bindings (#1985)
        Raise exception instead of exiting with return code in Python tests (#1983)
        Add GEventList::has_phase() and GEventList::has_detxy() methods (#1982)
        Enhance precision of GCTAEdisp2D::compute_ebounds_src
        Add conversion methods between GEbounds and GEnergies (#1977)
        Do no longer interpret a CTA calibration database as file path (#1969)
        GWcs now supports CD keywords instead of CDELT (#1951)
        Add GModelSpectralSmoothBrokenPlaw class (#1948)
        Implement lazy loading of energy dispersion in GCTAEdisp2D (#1940)
        Add GCTARoi::contains method
        Add GCTAResponseIrf::rspname() method
        Correct GCTAPsf2D containment radius computation (#1876)
        Add GFilename::type() method (#1863)
        Rename GFitsTableCol::length() to GFitsTableCol::nrows() (#1860)
        Rename GFitsHDU::size() to GFitsHDU::cards() (#1859)
        Rename GFitsImage::size() to GFitsImage::npix() (#1858)
        Remove GFitsTable::size() method (#1857)
        Add GLS and SFL WCS projections (#1851)
        Add GModelSpatialRadialProfile class (#1520)
        Add GModelSpatialRadialProfileGauss class (#1520)
        Add GModelSpatialRadialProfileDMBurkert class (#1520)
        Add GModelSpatialRadialProfileDMEinasto class (#1520)
        Add GModelSpatialRadialProfileDMZhao class (#1520)
        Add support for Monte Carlo identifier metadata (#1483)
        Add GEventList::has_mc_id() and GEventAtom::mc_id() methods (#1483)
        GModelSpectralNodes throws exception for non-positive energy or intensity (#990)


2017-02-24

        * Version 1.2.0 released
        ========================

        Reduce length of LAT response filenames by unzipping a number of energy dispersion files (#1931)
        Skip zero livetime observations in stacked cubes for CTA (#1920)
        Correct handling of time references in GGti::extend() method (#1922)
        Check that MC energy is comprised in validity range for CTA 3D background template (#1918)
        Add GModelTemporalPhaseCurve class (#1916)
        Monte Carlo for empty maps or map cubes no longer throws an exception (#1915)
        Add GModelTemporalLightCurve class (#1914)
        Add GSkyMap FITS HDU constructor
        Add leap second for 1-1-2017 (#1887)
        Add region() method to GModelSpatial (#1764)
        Correct containment radius computation in GCTAPsf2D::containment_radius (#1876)
        Add composite spatial and spectral models (#1706)
        Add GObservations::save_covmat() method (#1863)
        Add GFft and GFftWavetable classes (#1731)
        Add GNdarray class (#1768)
        Increase precision of gammalib::str() floating point functions
        Add GFits::publish() methods (#1231)
        Add GVOTable class (#1231)
        Add multiplicative spectral model (#1861)
        Add additional time setting and getting methods (#1856)
        Check CTA response table dimension for consistency (#1848)
        Remove eval_gradients() methods and remplace by eval() method with optional gradients argument (#1847)
        Add GTestSuite::test_value() method with automatic precision computation
        Add GSkyMap::is_empty() method (#1828)
        Add GApplication access by index operator (#1838)
        Add GApplication::pars() and GApplicationPar::current_value() methods (#1838)
        Add GLog is_open(), is_empty() and written_size() methods (#1837)
        Fix invalid pointer problem in GLog copies (#1823)
        Fix GSkyMap::publish() bug for empty sky maps (#1835)
        Fix loss of application name and version (#1835)
        Add methods for logging in applications (#1828)
        Fix removal of Python wrappers after make clean (#1826)
        Add GModelSpectralExpInvPlaw class (#1800)
        Add GModelSpectralPlawEnergyFlux class (#1790)
        Rename GModelSpectralPlaw2 to GModelSpectralPlawPhotonFlux (#1790)


2016-07-24

        * Version 1.1.0 released
        ========================

        Check on model parameters in spectral registry (#1824)
        Rename spectral model components (#1821)
        Fix exception handling SWIG interface for Python 3
        Write same XML element names than those that were read (#1820)
        Rename spatial model components (#1818)
        Fix consistency problem in GCTABackground3D (#1815)
        Models accessing file now support relative file names (#1808)
        Add GXmlElement and GXmlDocument filename() methods (#1808)
        Move node parent from GXmlElement to GXmlNode class (#1808)
        Fix Makefile for example executables (#1806)
        Include examples in unit tests (#1803)
        Handle additional columns in GArf class
        GCTAAeff2D no longer extrapolates beyond response table (#1784)
        Add GWcsSIN projection class (#1798)
        Add weights to CTA event cube and event bin (#1789)
        Remove GCTACubeExposure, GCTACubePsf and GCTACubeBackground elogmeans() methods
        GCTACubeExposure, GCTACubePsf and GCTACubeBackground use energy values (#1788)
        GSkyMap::save() now overwrites files (#1787)
        Add GCTAPsfTable class (#1786)
        Use std::vector for naxes argument in GFitsImage (#1779)
        GCTACubePsf and GCTACubeEdisp now save 4D images
        Change interpolation scheme in GCTABackground3D
        Add GCsv::append() method (#1773)
        Add GTestSuite::test_value() string method (#1772)
        Add component setting methods to GModelSky (#1770)
        Add GApplication::logFileClose() method
        Add GModel::read_attributes() and write_attributes() private methods (#1765)
        Also write test reports in case of an exception (#1746)
        GCaldb::filename() method now returns GFilename (#1745)
        Add GCTAObservation filename constructor (#1744)
        Add gammalib::number() function (#1743)
        Add GSkyMap::shape() and ndim() methods (#1733)
        Add GEnergy division operator
        Use rejection method in GModelSpatialDiffuseMap::mc() (#1725)
        Add GObservations::nobserved() method (#1723)
        Use rejection method in GCTABackground3D::mc() (#1722)
        Use rejection method in GModelSpatialDiffuseCube::mc() (#1722)
        Add energy dispersion cube for stacked analysis (#1721, #1801)
        Make GFilename::is_fits thread safe (#1717)
        Revise GTime operators (#1714)
        Add GSkyMap::publish() method to publish map on VO Hub (#1710)
        Add GVOClient::publish() method to publish a FITS HDU (#1710)
        Remove GCTAOnOffObservations class (#1669)
        Handle FITS extensions in GSkyMap load() and save() methods (#1695)
        Restrict Monte Carlo simulations in GModelSpatialDiffuseConst to simulation cone (#1674)
        Use default GTime in GModelSpectral eval() and eval_gradients() methods (#1672)
        Optimise GModelSpatialDiffuseMap::set_mc_cone() method (#1673)
        Optimise GModelSpatialDiffuseCube::set_mc_cone() method (#1673)
        Use default GTime in GObservation::deadc() method (#1670)
        The GApplicationPar::filename() methods now take and return GFilename (#1671)
        Add GFilename methods and remove equivalents from GTools (#1666)
        Use column names for CTA response table access (#1656)
        Add non-const GObservation::events() method (#1664)
        Remove event fetching from GCTAObservation class (#1648)
        Implement event fetching and disposal in GCTAEventList class (#1648)
        Add GFilename::fullname() method
        Add GCTAEventList::remove() method
        Handle also additional columns in GCTAEventList::append() method
        Fix GFitsTableCol::insert() method for empty columns
        Fix GCTAEdisp2D::compute_ebounds_xxx() methods (#1662)
        Use GFilename in GFits to store filename (#1649)
        Load CTA GTI extension from the HDU name provided by the DSS keyword (#1598)
        Support Fermi LAT Pass 8 response functions (#1517)
        Support out of source builds (#1484)
        Finalize implementation of CTA On/Off fitting (#1044, #1781)


2016-01-27

        * Bug fix version 1.0.1 released
        ================================

        Add units to CTA event list columns (#1616)
        Allow usage of numbers in FITS extension names (#1611)
        Solve compatibility issues with Anaconda on Mac OS X (#1607)
        Correct diffuse map MC normalisation (#1584)


2015-12-18

        * Version 1.0.0 released
        ========================

        Ignore errors for El Capitan post processing (#1605)
        Read only mandatory columns in GCTAEventList (#1600)
        Remove extname arguments from classes (#1601)
        Add GFilename class (#1599)
        Check existence of files in CTA response loading (#1586)
        GSkyMap::__getitem__ throw exception if out of bound (#1581)
        Handle ~ in filenames (#1580)
        Add GModel::has_ts() method (#1578)
        Perform __init__.py creation only in build step (#1569)
        Remove access by name methods from GSkyRegions (#1564)
        Resolve Python test problem on El Capitan (#1563)


2015-10-28

        * Version 0.11.0 released
        =========================

        Add need_help() method to GApplication (#572)
        Correct GModelSpatialDiffuseCube computations (#1559)
        Add save() and write() methods to GModelSpatialDiffuseCube
        Add interval constructor and set methods to GEnergies class
        Add Python unit test function to gammalib module (#1486)
        Increase CTA IRF integration precision for shell model (#1521)
        Correctly handle MC simulations for unnormalized diffuse maps (#1548)
        Improve precision of shell model in unbinned analysis (#1521)
        Add GCTAModelAeffBackground class
        Remove small angle approximation from GModelSpatialRadialShell
        Rename GSkymap to GSkyMap
        Add binary operators to GSkymap class
        GSkymap::operator/=(GSkymap) operator now ignores division by zero
        Remove deadtime correction from GCTAModelCubeBackground (#1503)
        Add GCTAObservation::object() method
        Correct model gradient computation
        Correct check of pixel containment in sky map (GSkymap::contains())
        Do only search in users pfiles if PFILES environment variable is not set
        Correct GModelSpatialDiffuseConst::mc() method (#1480)
        Add is_valid() method to GCTARoi and write keywords only if ROI is valid (#1476)
        Increased number of integration iterations for energy dispersion (#1472)
        Add GOptimizerLM::logger() method, logger constructor takes pointer (#1471)
        Replaced fixed precision integration by fixed iterations (#1466)
        Implement rejection method for skymap Monte Carlo (#1465)


2015-05-22

        * Version 0.10.0 released
        =========================

        Add optional PHASE information to CTA event lists
        Use URL path informtion in GVOClient connection to Hub
        Ignore empty string parameters in GModel::is_valid()
        Add some constructors
        Add classname methods to Python interface (#1321)
        Rename CTA cube analysis classes (#1269)
        Do not dump unqueried parameters (#1349)
        Add GBilinear class
        Add WCS projections (MOL)
        Add GXmlElement::has_attribute() method
        Add GSkymap scaling operators (#1296)
        Add GSkymap::extract() method (#1442)
        Implement GApplicationPar range checking (#285)
        Forbid appending to text, comment and PI XML nodes (#804)
        Increase precision for diffuse model Npred computation (#1248)
        Implement observation definition reader/writer (#1429)
        Remove etrue flag from CTA background IRF (#1437)
        Allow appending of empty intervals to GEbounds and GGti
        Add single interval constructor to GGti
        Allow calling GNodeArray::set_value() for a single node
        Add GTI and livetime information to GCTACubeExposure
        Add GModelSpatial::contains method (#1446)
        Add GModelSpatialEllipticalGauss class (#1412)
        Add GVOHub class (#1229)
        Add CTA Prod2 instrument response function (#1464)


2015-01-07

        * Bug fix version 0.9.1 released
        ================================

        Fixed bug #1383 (unit test error with recent gcc compiler)


2014-11-13

        * Version 0.9.0 released
        ========================

        Add energy dispersion to CTA module
        Add pointing table support to CTA module
        Add event filtering for binned analysis
        Add +=, -=, *= and /= operators to GSkymap
        Add integration status tracking to GIntegral
        Add GCTAExposure and GCTAMeanPsf classes
        Add ts and tscalc attributes to GModel and use them in models
        Add manipulation methods to GCTAResponseTable
        Add read(), write() and save() methods to GCTAPsf2D and GCTAPsfKing
        Add classname() method to all classes
        Add utc() methods to GTime class
        Add hierachical element access methods to GXml and GXmlNode
        Add table creation and saving methods to GCsv class
        Add predefined entity support to XML module
        Read/write altitude and azimuth attributes of CTA data
        Refactor CTA response class, add GCTAResponseCube class
        Improve CTA response computation for extended models
        Implement CTA stacked analysis
        Optimize CTA binned and stacked analysis
        LM optimizer now allows logL decreases up to 1.0
        Load events only when needed into GCTAObservation
        Implement full automatic typecasting in Python module
        Fill DETX and DETY values in GCTAResponseIrf::mc 
        Rename GCTAModelBackground to GCTAModelCubeBackground
        Rename GCTAModelInstBackground to GCTAModelIrfBackground
        Rename GIntegral::romb() to GIntegral::romberg()
        Correctly take into account logfile name change in Python
        Correctly use DETX/DETY in radians in GCTAInstDir
        Introduce class codes to avoid dynamic type casting
        Remove error computation from optimization
        Add GOptimize::errors() method for error computation
        Add support for user and save CTA energy thresholds
        Several bug corrections


2014-03-12

        * Bug fix Version 0.8.2 released
        ================================

        Avoid division by zero error in GModelSpectralPlaw2 (#1141)
        Add __len__ and copy() methods to GEvents Python interface
        Increase Npred spectral integration precision to 1e-8 (#1142)
        Use GCaldb for COMPTEL response handling
        Add Pass 7 response files for Fermi/LAT
        Load cube in GModelSpatialDiffuseCube only when needed (#1143)
        Correct bug in Fermi/LAT PSF computation (#1004)
        Implement CTA instrument background (#1146)
        Add GModelSpectralSuperExpPlaw spectral model (#1147)
        Added normalize attribute to GModelSpatialDiffuseMap (#1134)
        Take into account spatial model normalization in MC sampling (#1135)
        Add load() and save() methods to GCATObservation (#1149)
        Correct LAT PSF computation for sources outside event cube


2014-02-05
        
        * Bug fix Version 0.8.1 released
        ================================
        
        Added missing hyphens in pfiles synchronisation section (#1091)
        Add configuration test script (#1091)
        GModelSky, GCTAModelBackground and GCTAModelRadialAcceptance write id attribute into XML file (#1092)
        Add GChatter typedef to Python interface
        GAMMALIB_CALDB takes precedence over CALDB environment variable (#1094)
        Added vo module and GVOClient class to Python interface
        Track results of Python unit tests (#1119)
        Clean-up calibration database interface (#1102)
        Correct 2D PSF Monte-Carlo simulations (#1128)
        Correct deadtime computation for CTA non point source response (#1133)


2014-01-18

        * Version 0.8.0 released
        ========================

        Major review of public interfaces of all classes
        Reorganize sky models
        Introduce GContainer interface class
        Add Virtual Observatory support
        Introduce GUrl classes for transparent URL handling
        Make use of GUrl class in XML I/O
        Optimize computations
        Introduce gammalib namespace for constants and functions
        GModelSpatialDiffuseCube reads ENERGIES extension
        Add sky region handling
        Add on/off analysis support for CTA
        Add xspec interface support
        Rework registry classes to remove memory leaks on termination
        Add support for variable-length FITS columns
        Generalise GSkyPixel to 1D and 2D pixelisations
        Added King profile PSF for CTA
        Reorganise GOptimizerPars class and add GOptimizerPar class
        Put likelihood computation in GObservation class
        Add broken power law spectral model
        Add Gaussian spectral model
        Update parameter files if necessary
        Implement exact sky map pixel solid angle computation
        Rename the following classes:
        - GWcs => GSkyProjection
        - GWcslib => GWcs
        - GWcsHPX => GHealpix


2012-12-18

        * Version 0.7.0 released
        ========================

        Add base module for interface classes
        Introduce GBase from which almost all classes derive
        Add dependency tracking for Python interface
        Add COMPTEL instrument interface
        Open FITS image using the equivalent data type
        Refactor CTA response classes
        Define new instrument response interface
        Add GSource class
        File locking failures do no longer throw exceptions
        Optimize GNodeArray computations and add unit tests
        Add handling of undefined and NaN values to GPar class
        Add GPhotons photon container class
        Implement mc(), flux() and eflux() for all spectral models
        Rework GTime interface and introduce GTimeReference class
        Add GModelSpectralLogParabola spectral model


2012-09-17

        * Bug fix version 0.6.2 released
        ================================

        clang++ compiler precedence is only taken for Mac OS X >= 10.7
        Omit Python checks if Python bindings are disabled
        Enhance OpenMP configuration on Darwin
        Export MACOSX_DEPLOYMENT_TARGET only for --enable-universalsdk
        Improve Python bindings configuration
        Add TEST_ENV_DIR to load library path


2012-09-15

        * Bug fix version 0.6.1 released
        ================================

        Do not require gammalib/__init__.py file to be present
        clang++ compiler takes precedence over g++ compiler


2012-09-14

        * Version 0.6.0 released
        ========================

        Add support for Fermi/LAT Pass 7 data
        Add GModelSpatialMap model
        Add sky direction access operator to GSkymap class
        Add support for diffuse source models to CTA response
        Add OpenMP support and parallelize likelihood optimizer
        Add unit test support (introduce test module)
        Correct bugs in GSparseMatrix
        Enhance code quality


2012-04-03

        * Version 0.5.0 released
        ========================

        Update license text
        Add configure options for Mac OSX universal builds
        Break gammalib Python extension into modules
        Comply to CTA event list format v1.0.0
        Implement XML protocol for observation loading
        Add support for CTA 1DC response format
        Add GCTAResponseTable class for response file handling
        Add GCTAModelRadialPolynom model
        Add GCTAModelRadialProfile model
        Add GModelSpectralNodes model
        Correct Npred integration in GCTAModelRadialAcceptance


2011-10-12

        * Version 0.4.12 released
        =========================

        Add missing #include <cstring> to GTools.cpp
        Correct but in python interface for GSymMatrix and GSparseMatrix


2011-10-03

        * Version 0.4.11 released
        =========================

        Add set response() to observation classes
        Expose GCTAResponse::offset_sigma() in python
        GCTAResponse::aeff() no longer returns negative areas
        Improve Npred integration for extended sources in GCTAResponse
        Implement environment variable expansion
        Correctly fit unbinned for multiple observations
        Add eflux() methods to spectral models
        Implement flux(), eflux() and mc() for GModelSpectralFunc
        Add GLog output methods to Python interface
        Add append() and append_standard() methods to GPars
        Protect parfile read/write by a file lock
        LM optimizer frees any internally fixed parameter at exit
        Add row and column manipulation methods for FITS tables
        Replace FITS table column methods by access operators
        Fix bug in GSparseMatrix::cs_transpose


2011-07-20

        * Version 0.4.10 released
        =========================

        Improve configuration script
        Minor bug fixes


2011-07-09

        * Version 0.4.9 released
        ========================

        Implement wcslib adaption for GWcs classes
        Added AZP, STG, and TAN WCS projections
        Add simple offset angle dependence of CTA response
        Does not require pkg-config anymore
        Add NaN/Inf check in various places (--enable-nan-check)
        Test for presence of Python.h


2011-02-24

        * Version 0.4.7 released
        ========================

        Fix memory leaks in container classes handling pointers
        Add more example scripts


2011-02-21

        * Version 0.4.6 released
        ========================

        Add support for extended source models
        Implement CTA binned and unbinned support for extended source models
        Update GEvents, GObservation and GResponse interfaces
        Use operator[] for element access
        Strict usage of C++ headers
        Add Doxygen and man support (make doxygen; make doxygen-install)
        Add html documentation


2011-02-02

        * Version 0.4.5 released
        ========================

        Implement CTA radial acceptance model
        Generalize model class
        Generation of Python bindings no longer requires swig
        Include missing headers for Ubuntu and OpenSuse
        Improve automatic configuration, remove autogen.sh
        Adapt for Solaris 2.10


2011-01-06

        * Version 0.4.4 released
        ========================

        Tag sources with GammaLib-00-04-04
        Clean up response interface
        Correct some bugs and enhance some classes
        Correct and validate Fermi-LAT interface for binned analysis


2010-12-20

        * Version 0.4.3 released
        ========================

        Tag sources with GammaLib-00-04-03
        Add CSV Table interface
        Add more source models
        First working Fermi-LAT interface for binned analysis


2010-11-23

        * Version 0.4.2 released
        ========================

        Tag sources with GammaLib-00-04-02
        Enhance FITS interface


2010-11-15

        * Version 0.4.1 released
        ========================

        Tag sources with GammaLib-00-04-01
        Prototype implementation of XML interface
        Prototype implementation of application logger
        Cleanup of FITS interface


2010-06-11

        * Version 0.4.0 released
        ========================

        Tag sources with GammaLib-00-04-00


2009-10-09

        * Version 0.2.0 released
        ========================

        Tag sources with VER-0-2-0<|MERGE_RESOLUTION|>--- conflicted
+++ resolved
@@ -1,21 +1,14 @@
-<<<<<<< HEAD
-2021-12-13
-=======
 2022-01-10
->>>>>>> 4e43a6db
 
         * Version 2.0.0 released
         ========================
 
-<<<<<<< HEAD
         Add GCOMObservation::tim() and GCOMObservation::oads() setter methods
-=======
         Add GModelSpatialRadialGeneralGauss and 
           GModelSpatialEllipticalGeneralGauss classes (#3924)
->>>>>>> 4e43a6db
         Remove GCOMSelection::zeta_min() and GCOMSelection::zeta_max()
           methods
-	Add GCOMSelection::fpmtflag(), GCOMSelection::use_d1() and 
+        Add GCOMSelection::fpmtflag(), GCOMSelection::use_d1() and 
           GCOMSelection::use_d2() methods (#3917)
         Add GCOMModelDRBPhibarBins class (#3913)
         Compute spectral model gradients for negative factor values
