--- conflicted
+++ resolved
@@ -1,4 +1,3 @@
-<<<<<<< HEAD
 2020-09-04
 
         * Version 1.8.0 released
@@ -8,10 +7,7 @@
         Add GIntegrals class (#3328)
 
 
-2020-09-04
-=======
 2020-09-07
->>>>>>> 40c4a221
 
         * Bug fix version 1.7.1 released
         ================================
