--- conflicted
+++ resolved
@@ -1,18 +1,11 @@
-<<<<<<< HEAD
-2015-05-28  Juergen Knoedlseder  <jurgen.knodlseder@irap.omp.eu>
-=======
 2015-06-02  Juergen Knoedlseder  <jurgen.knodlseder@irap.omp.eu>
->>>>>>> 0d88dae5
 
         * Version 0.11.0 released
         =========================
 
-<<<<<<< HEAD
+        Correct model gradient computation
         Replaced fixed precision integration by fixed iterations (#1466)
-=======
-        Correct model gradient computation
         Implement rejection method for skymap Monte Carlo (#1465)
->>>>>>> 0d88dae5
 
 
 2015-05-22  Juergen Knoedlseder  <jurgen.knodlseder@irap.omp.eu>
