<<<<<<< HEAD
2016-12-01
=======
2016-11-10
>>>>>>> 2ff018b5

        * Version 1.2.0 released
        =========================

<<<<<<< HEAD
        Add GSkyMap FITS HDU constructor
        Add leap second for 1-1-2017 (#1887)
        Add region() method to GModelSpatial (#1764)
=======
        Correct containment radius computation in GCTAPsf2D::containment_radius (#1876)
>>>>>>> 2ff018b5
        Add composite spatial and spectral models (#1706)
        Add GObservations::save_covmat() method (#1863)
        Add GFft and GFftWavetable classes (#1731)
        Add GNdarray class (#1768)
        Increase precision of gammalib::str() floating point functions
        Add GFits::publish() methods (#1231)
        Add GVOTable class (#1231)
        Add multiplicative spectral model (#1861)
        Add additional time setting and getting methods (#1856)
        Check CTA response table dimension for consistency (#1848)
        Remove eval_gradients() methods and remplace by eval() method with optional gradients argument (#1847)
        Add GTestSuite::test_value() method with automatic precision computation
        Add GSkyMap::is_empty() method (#1828)
        Add GApplication access by index operator (#1838)
        Add GApplication::pars() and GApplicationPar::current_value() methods (#1838)
        Add GLog is_open(), is_empty() and written_size() methods (#1837)
        Fix invalid pointer problem in GLog copies (#1823)
        Fix GSkyMap::publish() bug for empty sky maps (#1835)
        Fix loss of application name and version (#1835)
        Add methods for logging in applications (#1828)
        Fix removal of Python wrappers after make clean (#1826)
        Add GModelSpectralExpInvPlaw class (#1800)
        Add GModelSpectralPlawEnergyFlux class (#1790)
        Rename GModelSpectralPlaw2 to GModelSpectralPlawPhotonFlux (#1790)


2016-07-24

        * Version 1.1.0 released
        =========================

        Check on model parameters in spectral registry (#1824)
        Rename spectral model components (#1821)
        Fix exception handling SWIG interface for Python 3
        Write same XML element names than those that were read (#1820)
        Rename spatial model components (#1818)
        Fix consistency problem in GCTABackground3D (#1815)
        Models accessing file now support relative file names (#1808)
        Add GXmlElement and GXmlDocument filename() methods (#1808)
        Move node parent from GXmlElement to GXmlNode class (#1808)
        Fix Makefile for example executables (#1806)
        Include examples in unit tests (#1803)
        Handle additional columns in GArf class
        GCTAAeff2D no longer extrapolates beyond response table (#1784)
        Add GWcsSIN projection class (#1798)
        Add weights to CTA event cube and event bin (#1789)
        Remove GCTACubeExposure, GCTACubePsf and GCTACubeBackground elogmeans() methods
        GCTACubeExposure, GCTACubePsf and GCTACubeBackground use energy values (#1788)
        GSkyMap::save() now overwrites files (#1787)
        Add GCTAPsfTable class (#1786)
        Use std::vector for naxes argument in GFitsImage (#1779)
        GCTACubePsf and GCTACubeEdisp now save 4D images
        Change interpolation scheme in GCTABackground3D
        Add GCsv::append() method (#1773)
        Add GTestSuite::test_value() string method (#1772)
        Add component setting methods to GModelSky (#1770)
        Add GApplication::logFileClose() method
        Add GModel::read_attributes() and write_attributes() private methods (#1765)
        Also write test reports in case of an exception (#1746)
        GCaldb::filename() method now returns GFilename (#1745)
        Add GCTAObservation filename constructor (#1744)
        Add gammalib::number() function (#1743)
        Add GSkyMap::shape() and ndim() methods (#1733)
        Add GEnergy division operator
        Use rejection method in GModelSpatialDiffuseMap::mc() (#1725)
        Add GObservations::nobserved() method (#1723)
        Use rejection method in GCTABackground3D::mc() (#1722)
        Use rejection method in GModelSpatialDiffuseCube::mc() (#1722)
        Add energy dispersion cube for stacked analysis (#1721, #1801)
        Make GFilename::is_fits thread safe (#1717)
        Revise GTime operators (#1714)
        Add GSkyMap::publish() method to publish map on VO Hub (#1710)
        Add GVOClient::publish() method to publish a FITS HDU (#1710)
        Remove GCTAOnOffObservations class (#1669)
        Handle FITS extensions in GSkyMap load() and save() methods (#1695)
        Restrict Monte Carlo simulations in GModelSpatialDiffuseConst to simulation cone (#1674)
        Use default GTime in GModelSpectral eval() and eval_gradients() methods (#1672)
        Optimise GModelSpatialDiffuseMap::set_mc_cone() method (#1673)
        Optimise GModelSpatialDiffuseCube::set_mc_cone() method (#1673)
        Use default GTime in GObservation::deadc() method (#1670)
        The GApplicationPar::filename() methods now take and return GFilename (#1671)
        Add GFilename methods and remove equivalents from GTools (#1666)
        Use column names for CTA response table access (#1656)
        Add non-const GObservation::events() method (#1664)
        Remove event fetching from GCTAObservation class (#1648)
        Implement event fetching and disposal in GCTAEventList class (#1648)
        Add GFilename::fullname() method
        Add GCTAEventList::remove() method
        Handle also additional columns in GCTAEventList::append() method
        Fix GFitsTableCol::insert() method for empty columns
        Fix GCTAEdisp2D::compute_ebounds_xxx() methods (#1662)
        Use GFilename in GFits to store filename (#1649)
        Load CTA GTI extension from the HDU name provided by the DSS keyword (#1598)
        Support Fermi LAT Pass 8 response functions (#1517)
        Support out of source builds (#1484)
        Finalize implementation of CTA On/Off fitting (#1044, #1781)


2016-01-27

        * Bug fix version 1.0.1 released
        ================================

        Add units to CTA event list columns (#1616)
        Allow usage of numbers in FITS extension names (#1611)
        Solve compatibility issues with Anaconda on Mac OS X (#1607)
        Correct diffuse map MC normalisation (#1584)


2015-12-18

        * Version 1.0.0 released
        =========================

        Ignore errors for El Capitan post processing (#1605)
        Read only mandatory columns in GCTAEventList (#1600)
        Remove extname arguments from classes (#1601)
        Add GFilename class (#1599)
        Check existence of files in CTA response loading (#1586)
        GSkyMap::__getitem__ throw exception if out of bound (#1581)
        Handle ~ in filenames (#1580)
        Add GModel::has_ts() method (#1578)
        Perform __init__.py creation only in build step (#1569)
        Remove access by name methods from GSkyRegions (#1564)
        Resolve Python test problem on El Capitan (#1563)


2015-10-28

        * Version 0.11.0 released
        =========================

        Add need_help() method to GApplication (#572)
        Correct GModelSpatialDiffuseCube computations (#1559)
        Add save() and write() methods to GModelSpatialDiffuseCube
        Add interval constructor and set methods to GEnergies class
        Add Python unit test function to gammalib module (#1486)
        Increase CTA IRF integration precision for shell model (#1521)
        Correctly handle MC simulations for unnormalized diffuse maps (#1548)
        Improve precision of shell model in unbinned analysis (#1521)
        Add GCTAModelAeffBackground class
        Remove small angle approximation from GModelSpatialRadialShell
        Rename GSkymap to GSkyMap
        Add binary operators to GSkymap class
        GSkymap::operator/=(GSkymap) operator now ignores division by zero
        Remove deadtime correction from GCTAModelCubeBackground (#1503)
        Add GCTAObservation::object() method
        Correct model gradient computation
        Correct check of pixel containment in sky map (GSkymap::contains())
        Do only search in users pfiles if PFILES environment variable is not set
        Correct GModelSpatialDiffuseConst::mc() method (#1480)
        Add is_valid() method to GCTARoi and write keywords only if ROI is valid (#1476)
        Increased number of integration iterations for energy dispersion (#1472)
        Add GOptimizerLM::logger() method, logger constructor takes pointer (#1471)
        Replaced fixed precision integration by fixed iterations (#1466)
        Implement rejection method for skymap Monte Carlo (#1465)


2015-05-22

        * Version 0.10.0 released
        =========================

        Add optional PHASE information to CTA event lists
        Use URL path informtion in GVOClient connection to Hub
        Ignore empty string parameters in GModel::is_valid()
        Add some constructors
        Add classname methods to Python interface (#1321)
        Rename CTA cube analysis classes (#1269)
        Do not dump unqueried parameters (#1349)
        Add GBilinear class
        Add WCS projections (MOL)
        Add GXmlElement::has_attribute() method
        Add GSkymap scaling operators (#1296)
        Add GSkymap::extract() method (#1442)
        Implement GApplicationPar range checking (#285)
        Forbid appending to text, comment and PI XML nodes (#804)
        Increase precision for diffuse model Npred computation (#1248)
        Implement observation definition reader/writer (#1429)
        Remove etrue flag from CTA background IRF (#1437)
        Allow appending of empty intervals to GEbounds and GGti
        Add single interval constructor to GGti
        Allow calling GNodeArray::set_value() for a single node
        Add GTI and livetime information to GCTACubeExposure
        Add GModelSpatial::contains method (#1446)
        Add GModelSpatialEllipticalGauss class (#1412)
        Add GVOHub class (#1229)
        Add CTA Prod2 instrument response function (#1464)


2015-01-07

        * Bug fix version 0.9.1 released
        ================================

        Fixed bug #1383 (unit test error with recent gcc compiler)


2014-11-13

        * Version 0.9.0 released
        ========================

        Add energy dispersion to CTA module
        Add pointing table support to CTA module
        Add event filtering for binned analysis
        Add +=, -=, *= and /= operators to GSkymap
        Add integration status tracking to GIntegral
        Add GCTAExposure and GCTAMeanPsf classes
        Add ts and tscalc attributes to GModel and use them in models
        Add manipulation methods to GCTAResponseTable
        Add read(), write() and save() methods to GCTAPsf2D and GCTAPsfKing
        Add classname() method to all classes
        Add utc() methods to GTime class
        Add hierachical element access methods to GXml and GXmlNode
        Add table creation and saving methods to GCsv class
        Add predefined entity support to XML module
        Read/write altitude and azimuth attributes of CTA data
        Refactor CTA response class, add GCTAResponseCube class
        Improve CTA response computation for extended models
        Implement CTA stacked analysis
        Optimize CTA binned and stacked analysis
        LM optimizer now allows logL decreases up to 1.0
        Load events only when needed into GCTAObservation
        Implement full automatic typecasting in Python module
        Fill DETX and DETY values in GCTAResponseIrf::mc 
        Rename GCTAModelBackground to GCTAModelCubeBackground
        Rename GCTAModelInstBackground to GCTAModelIrfBackground
        Rename GIntegral::romb() to GIntegral::romberg()
        Correctly take into account logfile name change in Python
        Correctly use DETX/DETY in radians in GCTAInstDir
        Introduce class codes to avoid dynamic type casting
        Remove error computation from optimization
        Add GOptimize::errors() method for error computation
        Add support for user and save CTA energy thresholds
        Several bug corrections


2014-03-12

        * Bug fix Version 0.8.2 released
        ================================

        Avoid division by zero error in GModelSpectralPlaw2 (#1141)
        Add __len__ and copy() methods to GEvents Python interface
        Increase Npred spectral integration precision to 1e-8 (#1142)
        Use GCaldb for COMPTEL response handling
        Add Pass 7 response files for Fermi/LAT
        Load cube in GModelSpatialDiffuseCube only when needed (#1143)
        Correct bug in Fermi/LAT PSF computation (#1004)
        Implement CTA instrument background (#1146)
        Add GModelSpectralSuperExpPlaw spectral model (#1147)
        Added normalize attribute to GModelSpatialDiffuseMap (#1134)
        Take into account spatial model normalization in MC sampling (#1135)
        Add load() and save() methods to GCATObservation (#1149)
        Correct LAT PSF computation for sources outside event cube


2014-02-05
        
        * Bug fix Version 0.8.1 released
        ================================
        
        Added missing hyphens in pfiles synchronisation section (#1091)
        Add configuration test script (#1091)
        GModelSky, GCTAModelBackground and GCTAModelRadialAcceptance write id attribute into XML file (#1092)
        Add GChatter typedef to Python interface
        GAMMALIB_CALDB takes precedence over CALDB environment variable (#1094)
        Added vo module and GVOClient class to Python interface
        Track results of Python unit tests (#1119)
        Clean-up calibration database interface (#1102)
        Correct 2D PSF Monte-Carlo simulations (#1128)
        Correct deadtime computation for CTA non point source response (#1133)


2014-01-18

        * Version 0.8.0 released
        ========================

        Major review of public interfaces of all classes
        Reorganize sky models
        Introduce GContainer interface class
        Add Virtual Observatory support
        Introduce GUrl classes for transparent URL handling
        Make use of GUrl class in XML I/O
        Optimize computations
        Introduce gammalib namespace for constants and functions
        GModelSpatialDiffuseCube reads ENERGIES extension
        Add sky region handling
        Add on/off analysis support for CTA
        Add xspec interface support
        Rework registry classes to remove memory leaks on termination
        Add support for variable-length FITS columns
        Generalise GSkyPixel to 1D and 2D pixelisations
        Added King profile PSF for CTA
        Reorganise GOptimizerPars class and add GOptimizerPar class
        Put likelihood computation in GObservation class
        Add broken power law spectral model
        Add Gaussian spectral model
        Update parameter files if necessary
        Implement exact sky map pixel solid angle computation
        Rename the following classes:
        - GWcs => GSkyProjection
        - GWcslib => GWcs
        - GWcsHPX => GHealpix


2012-12-18

        * Version 0.7.0 released
        ========================

        Add base module for interface classes
        Introduce GBase from which almost all classes derive
        Add dependency tracking for Python interface
        Add COMPTEL instrument interface
        Open FITS image using the equivalent data type
        Refactor CTA response classes
        Define new instrument response interface
        Add GSource class
        File locking failures do no longer throw exceptions
        Optimize GNodeArray computations and add unit tests
        Add handling of undefined and NaN values to GPar class
        Add GPhotons photon container class
        Implement mc(), flux() and eflux() for all spectral models
        Rework GTime interface and introduce GTimeReference class
        Add GModelSpectralLogParabola spectral model


2012-09-17

        * Bug fix version 0.6.2 released
        ================================

        clang++ compiler precedence is only taken for Mac OS X >= 10.7
        Omit Python checks if Python bindings are disabled
        Enhance OpenMP configuration on Darwin
        Export MACOSX_DEPLOYMENT_TARGET only for --enable-universalsdk
        Improve Python bindings configuration
        Add TEST_ENV_DIR to load library path


2012-09-15

        * Bug fix version 0.6.1 released
        ================================

        Do not require gammalib/__init__.py file to be present
        clang++ compiler takes precedence over g++ compiler


2012-09-14

        * Version 0.6.0 released
        ========================

        Add support for Fermi/LAT Pass 7 data
        Add GModelSpatialMap model
        Add sky direction access operator to GSkymap class
        Add support for diffuse source models to CTA response
        Add OpenMP support and parallelize likelihood optimizer
        Add unit test support (introduce test module)
        Correct bugs in GSparseMatrix
        Enhance code quality


2012-04-03

        * Version 0.5.0 released
        ========================

        Update license text
        Add configure options for Mac OSX universal builds
        Break gammalib Python extension into modules
        Comply to CTA event list format v1.0.0
        Implement XML protocol for observation loading
        Add support for CTA 1DC response format
        Add GCTAResponseTable class for response file handling
        Add GCTAModelRadialPolynom model
        Add GCTAModelRadialProfile model
        Add GModelSpectralNodes model
        Correct Npred integration in GCTAModelRadialAcceptance


2011-10-12

        * Version 0.4.12 released
        =========================

        Add missing #include <cstring> to GTools.cpp
        Correct but in python interface for GSymMatrix and GSparseMatrix


2011-10-03

        * Version 0.4.11 released
        =========================

        Add set response() to observation classes
        Expose GCTAResponse::offset_sigma() in python
        GCTAResponse::aeff() no longer returns negative areas
        Improve Npred integration for extended sources in GCTAResponse
        Implement environment variable expansion
        Correctly fit unbinned for multiple observations
        Add eflux() methods to spectral models
        Implement flux(), eflux() and mc() for GModelSpectralFunc
        Add GLog output methods to Python interface
        Add append() and append_standard() methods to GPars
        Protect parfile read/write by a file lock
        LM optimizer frees any internally fixed parameter at exit
        Add row and column manipulation methods for FITS tables
        Replace FITS table column methods by access operators
        Fix bug in GSparseMatrix::cs_transpose


2011-07-20

        * Version 0.4.10 released
        =========================

        Improve configuration script
        Minor bug fixes


2011-07-09

        * Version 0.4.9 released
        ========================

        Implement wcslib adaption for GWcs classes
        Added AZP, STG, and TAN WCS projections
        Add simple offset angle dependence of CTA response
        Does not require pkg-config anymore
        Add NaN/Inf check in various places (--enable-nan-check)
        Test for presence of Python.h


2011-02-24

        * Version 0.4.7 released
        ========================

        Fix memory leaks in container classes handling pointers
        Add more example scripts


2011-02-21

        * Version 0.4.6 released
        ========================

        Add support for extended source models
        Implement CTA binned and unbinned support for extended source models
        Update GEvents, GObservation and GResponse interfaces
        Use operator[] for element access
        Strict usage of C++ headers
        Add Doxygen and man support (make doxygen; make doxygen-install)
        Add html documentation


2011-02-02

        * Version 0.4.5 released
        ========================

        Implement CTA radial acceptance model
        Generalize model class
        Generation of Python bindings no longer requires swig
        Include missing headers for Ubuntu and OpenSuse
        Improve automatic configuration, remove autogen.sh
        Adapt for Solaris 2.10


2011-01-06

        * Version 0.4.4 released
        ========================

        Tag sources with GammaLib-00-04-04
        Clean up response interface
        Correct some bugs and enhance some classes
        Correct and validate Fermi-LAT interface for binned analysis


2010-12-20

        * Version 0.4.3 released
        ========================

        Tag sources with GammaLib-00-04-03
        Add CSV Table interface
        Add more source models
        First working Fermi-LAT interface for binned analysis


2010-11-23

        * Version 0.4.2 released
        ========================

        Tag sources with GammaLib-00-04-02
        Enhance FITS interface


2010-11-15

        * Version 0.4.1 released
        ========================

        Tag sources with GammaLib-00-04-01
        Prototype implementation of XML interface
        Prototype implementation of application logger
        Cleanup of FITS interface


2010-06-11

        * Version 0.4.0 released
        ========================

        Tag sources with GammaLib-00-04-00


2009-10-09

        * Version 0.2.0 released
        ========================

        Tag sources with VER-0-2-0<|MERGE_RESOLUTION|>--- conflicted
+++ resolved
@@ -1,19 +1,12 @@
-<<<<<<< HEAD
-2016-12-01
-=======
-2016-11-10
->>>>>>> 2ff018b5
+2017-01-24
 
         * Version 1.2.0 released
         =========================
 
-<<<<<<< HEAD
         Add GSkyMap FITS HDU constructor
         Add leap second for 1-1-2017 (#1887)
         Add region() method to GModelSpatial (#1764)
-=======
         Correct containment radius computation in GCTAPsf2D::containment_radius (#1876)
->>>>>>> 2ff018b5
         Add composite spatial and spectral models (#1706)
         Add GObservations::save_covmat() method (#1863)
         Add GFft and GFftWavetable classes (#1731)
