--- conflicted
+++ resolved
@@ -2,7 +2,7 @@
 # Configuration for GammaLib - a versatile toolbox for high-level analysis  #
 #                              of astronomical gamma-ray data               #
 # ------------------------------------------------------------------------- #
-# Copyright (C) 2006-2018 Juergen Knoedlseder                               #
+# Copyright (C) 2006-2019 Juergen Knoedlseder                               #
 # ------------------------------------------------------------------------- #
 #                                                                           #
 #  This program is free software: you can redistribute it and/or modify     #
@@ -29,11 +29,7 @@
 #############################################################################
 # Initialisation                                                            #
 #############################################################################
-<<<<<<< HEAD
 AC_INIT([gammalib], [1.7.0.dev], [jurgen.knodlseder@irap.omp.eu], [gammalib])
-=======
-AC_INIT([gammalib], [1.6.2], [jurgen.knodlseder@irap.omp.eu], [gammalib])
->>>>>>> 18d9d9bb
 AC_CONFIG_SRCDIR([src/support/GTools.cpp])
 AC_CONFIG_MACRO_DIR([m4])
 AC_CONFIG_AUX_DIR([.])
